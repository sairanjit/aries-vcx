[package]
name = "sovrin-client"
version = "0.1.0"
authors = [
  "Sergej Pupykin <sergej.pupykin@dsr-company.com>",
  "Vyacheslav Gudkov <vyacheslav.gudkov@dsr-company.com>",
  "Artem Ivanov <artem.ivanov@dsr-company.com>",
  "Evgeniy Razinkov <evgeniy.razinkov@dsr-company.com.ru>",
  "Kirill Neznamov <kirill.neznamov@dsr-company.com>",
  "Sergey Minaev <sergey.minaev@dsr-company.com>"
  ]

description = "Sovrin client with c-callable interface"
license = "MIT/Apache-2.0"

[lib]
name = "sovrin"
path = "src/lib.rs"
crate-type = ["rlib", "dylib"]

[[bin]]
name = "sovrin"
path = "src/main.rs"

[features]
default = ["bn_openssl", "ed25519_sodium", "base58_rust_base58", "xsalsa20_sodium", "pair_milagro"]
bn_openssl = ["openssl", "int_traits"]
ed25519_sodium = ["sodiumoxide"]
base58_rust_base58 = ["rust-base58"]
xsalsa20_sodium = ["sodiumoxide"]
pair_milagro = ["milagro-crypto"]

[dependencies]
int_traits = { version = "0.1.1", optional = true }
env_logger = "0.4.2"
libc = "0.2.21"
log = "0.3.7"
openssl = { version = "0.9.9", optional = true }
milagro-crypto = { version = "0.1.6", optional = true }
rand = "0.3"
rusqlite = "0.10.1"
rust-base58 = {version = "0.0.4", optional = true}
serde = "1.0"
serde_json = "1.0"
serde_derive = "1.0"
sodiumoxide = {version = "0.0.14", optional = true}
time = "0.1.36"
zmq = "0.8.1"
lazy_static = "0.2"
ring = "^0.6.0"
<<<<<<< HEAD
base64 = "0.5.0"
uuid = { version = "0.4", features = ["v4"] }
=======

[dependencies.uuid]
version = "0.5.0"
default-features = false
features = ["v4"]
>>>>>>> faccafe5
<|MERGE_RESOLUTION|>--- conflicted
+++ resolved
@@ -48,13 +48,8 @@
 zmq = "0.8.1"
 lazy_static = "0.2"
 ring = "^0.6.0"
-<<<<<<< HEAD
 base64 = "0.5.0"
-uuid = { version = "0.4", features = ["v4"] }
-=======
-
 [dependencies.uuid]
 version = "0.5.0"
 default-features = false
-features = ["v4"]
->>>>>>> faccafe5
+features = ["v4"]