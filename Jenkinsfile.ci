--- conflicted
+++ resolved
@@ -106,14 +106,9 @@
 
                 dir('libindy') {
                     echo "MacOS Test: Build"
-<<<<<<< HEAD
-                    sh "cargo build"
-
-=======
                     setupRust()
                     setupBrewPackages()
                     sh "cargo build"
->>>>>>> 0b94c107
                     // TODO testing
                 }
 
@@ -134,13 +129,6 @@
 
                 echo "iOS Test: Running pool"
                 sh "docker build -f ci/indy-pool.dockerfile -t indy_pool ci"
-<<<<<<< HEAD
-                sh "docker run -d --network host --name indy_pool -p 9701-9708:9701-9708 indy_pool"
-
-                dir('libindy') {
-                    echo 'iOS Test: build libindy pod'
-                    sh './build-libindy-ios.sh'
-=======
                 sh "docker run -d --name indy_pool -p 9701-9708:9701-9708 indy_pool"
 
                 setupRust()
@@ -150,16 +138,11 @@
                 dir('libindy') {
                     echo 'iOS Test: build libindy pod'
                     sh './build-libindy-ios.sh x86_64-apple-ios'
->>>>>>> 0b94c107
                 }
 
                 dir('wrappers/ios/libindy-pod') {
                     echo "iOS Test: Installing dependencies (pods)"
-<<<<<<< HEAD
-                    sh "pod install"
-=======
                     sh "pod install --repo-update"
->>>>>>> 0b94c107
                 }
 
                 // FIXME replace this hack (manually rewrite installed pod)
@@ -168,11 +151,7 @@
 
                 dir('wrappers/ios/libindy-pod') {
                     echo "iOS Test: Testing"
-<<<<<<< HEAD
-                    sh "xcodebuild test -workspace Indy.xcworkspace -scheme Indy-demo -destination 'platform=iOS Simulator,name=iPhone 7 Plus,OS=10.3.1'"
-=======
                     sh "xcodebuild test -workspace Indy.xcworkspace -scheme Indy-demo -destination 'platform=iOS Simulator,name=iPhone X IndySDK,OS=11.2'"
->>>>>>> 0b94c107
                 }
             } finally {
                 try {
@@ -313,39 +292,14 @@
 
 def closePool(env_name, network_name, poolInst) {
     echo "${env_name} Test: Cleanup"
-<<<<<<< HEAD
-    if (network_name != null) {
-        try {
-            sh "docker network inspect ${network_name}"
-        } catch (error) {
-            echo "${env_name} Tests: error while inspect network ${network_name} - ${error}"
-        }
-    }
-=======
->>>>>>> 0b94c107
     try {
         echo "${env_name} Test: stop pool"
         poolInst.stop()
     } catch (error) {
         echo "${env_name} Tests: error while stop pool ${error}"
     }
-<<<<<<< HEAD
-    if (network_name != null) {
-        try {
-            sh "docker ps --format '{{.ID}}' --filter network=${network_name} | xargs docker rm -f"
-        } catch (error) {
-            echo "${env_name} Test: error while force clean-up network ${network_name} - ${error}"
-        }
-        try {
-            echo "${env_name} Test: remove pool network ${network_name}"
-            sh "docker network rm ${network_name}"
-        } catch (error) {
-            echo "${env_name} Test: error while delete ${network_name} - ${error}"
-        }
-=======
     finally {
         dockerClean()
->>>>>>> 0b94c107
     }
     step([$class: 'WsCleanup'])
 }
