extern crate libloading;

use libindy::ErrorCode;

use command_executor::{Command, CommandContext, CommandParams, CommandMetadata, CommandResult};
use commands::get_str_param;

pub mod about_command {
    use super::*;

    command!(CommandMetadata::build("about", "Show about information").finalize());

    fn execute(_ctx: &CommandContext, _params: &CommandParams) -> CommandResult {
        trace!("execute >> _ctx: params: {:?}", _params);

        println_succ!("Hyperledger Indy CLI (https://github.com/hyperledger/indy-sdk)");
        println!();
        println_succ!("This is the official CLI tool for Hyperledger Indy (https://www.hyperledger.org/projects),");
        println_succ!("which provides a distributed-ledger-based foundation for");
        println_succ!("self-sovereign identity (https://sovrin.org/).");
        println!();
        println_succ!("Version: {}", env!("CARGO_PKG_VERSION"));
        println_succ!("Apache License Version 2.0");
        println_succ!("Copyright 2017 Sovrin Foundation");
        println!();

        let res = Ok(());

        trace!("execute << {:?}", res);
        res
    }
}

pub mod show_command {
    use super::*;
    use std::io::Read;
    use std::fs::File;

    command!(CommandMetadata::build("show", "Print the content of text file")
                            .add_main_param("file", "The path to file to show")
                            .add_example("show /home/file.txt")
                            .finalize());

    fn execute(_ctx: &CommandContext, params: &CommandParams) -> CommandResult {
        trace!("execute >> params: {:?}", params);

        let file = get_str_param("file", params).map_err(error_err!())?;

        let mut file = File::open(file)
            .map_err(error_err!())
            .map_err(map_println_err!("Can't read the file"))?;

        let content = {
            let mut s = String::new();
            file.read_to_string(&mut s)
                .map_err(error_err!())
                .map_err(|err| println_err!("Can't read the file: {}", err))?;
            s
        };

        println!("{}", content);
        let res = Ok(());

        trace!("execute << {:?}", res);
        res
    }
}

pub mod prompt_command {
    use super::*;

    command!(CommandMetadata::build("prompt", "Change command prompt")
                            .add_main_param("prompt", "New prompt string")
                            .add_example("prompt new-prompt")
                            .finalize());

    fn execute(ctx: &CommandContext, params: &CommandParams) -> CommandResult {
        trace!("execute >> ctx: {:?}, params: {:?}", ctx, params);

        let prompt = get_str_param("prompt", params).map_err(error_err!())?;

        ctx.set_main_prompt(prompt.to_owned());
        println_succ!("Command prompt has been set to \"{}\"", prompt);
        let res = Ok(());

        trace!("execute << {:?}", res);
        res
    }
}

pub mod load_plugin_command {
    use super::*;

    command!(CommandMetadata::build("load-plugin", "Load plugin in Libindy")
                            .add_required_param("library", "Name of plugin (can be absolute or relative path)")
                            .add_required_param("initializer", "Name of plugin init function")
                            .add_example("load-plugin library=libsovtoken initializer=sovtoken_init")
                            .finalize());

    fn execute(_ctx: &CommandContext, params: &CommandParams) -> CommandResult {
        trace!("execute >> params: {:?}", params);

        let library = get_str_param("library", params).map_err(error_err!())?;
        let initializer = get_str_param("initializer", params).map_err(error_err!())?;

        let res = load_plugin(_ctx, library, initializer)?;

        trace!("execute << {:?}", res);

        Ok(res)
    }
}

pub fn load_plugin(ctx: &CommandContext, library: &str, initializer: &str) -> Result<(), ()> {
    let lib = libloading::Library::new(library)
        .map_err(|_| println_err!("Plugin not found: \"{:?}\"", library))?;

    unsafe {
        let init_func: libloading::Symbol<unsafe extern fn() -> ErrorCode> = lib.get(initializer.as_bytes())
            .map_err(|_| println_err!("Init function not found"))?;

        match init_func() {
            ErrorCode::Success => println_succ!("Plugin has been loaded: \"{}\"", library),
            _ => println_err!("Plugin has not been loaded: \"{}\"", library)
        }
    }

    //TODO think more about behaviour in case of init_func failed
    ctx.add_plugin(library, lib);

    Ok(())
}

pub mod exit_command {
    use super::*;

    command!(CommandMetadata::build("exit", "Exit Indy CLI").finalize());

    fn execute(ctx: &CommandContext, _params: &CommandParams) -> CommandResult {
        trace!("execute >> ctx: {:?}, params: {:?}", ctx, _params);

        ctx.set_exit();
        let res = Ok(());

        trace!("execute << {:?}", res);
        res
    }
}

#[cfg(test)]
pub mod tests {
    use super::*;

    pub const NULL_PAYMENT_METHOD: &'static str = "null";
    pub const NULL_PAYMENT_PLUGIN: &'static str = "libnullpay.so";
    pub const NULL_PAYMENT_PLUGIN_INIT_FUNCTION: &'static str = "nullpay_init";

    mod load {
        use super::*;

        #[test]
<<<<<<< HEAD
=======
        #[cfg(feature = "payments_cli_tests")]
>>>>>>> f132e4aa
        pub fn load_works() {
            let ctx = CommandContext::new();

            let cmd = load_plugin_command::new();
            let mut params = CommandParams::new();
            params.insert("library", NULL_PAYMENT_PLUGIN.to_string());
            params.insert("initializer", NULL_PAYMENT_PLUGIN_INIT_FUNCTION.to_string());
            cmd.execute(&ctx, &params).unwrap();
        }
    }

    pub fn load_null_payment_plugin(ctx: &CommandContext) -> () {
        let lib = libloading::Library::new(NULL_PAYMENT_PLUGIN).unwrap();
        unsafe {
            let init_func: libloading::Symbol<unsafe extern fn() -> ErrorCode> = lib.get(NULL_PAYMENT_PLUGIN_INIT_FUNCTION.as_bytes()).unwrap();
            init_func();
        }
        ctx.add_plugin(NULL_PAYMENT_PLUGIN, lib)
    }
}<|MERGE_RESOLUTION|>--- conflicted
+++ resolved
@@ -159,10 +159,7 @@
         use super::*;
 
         #[test]
-<<<<<<< HEAD
-=======
         #[cfg(feature = "payments_cli_tests")]
->>>>>>> f132e4aa
         pub fn load_works() {
             let ctx = CommandContext::new();
 
