﻿using System.Threading.Tasks;
using static Indy.Sdk.Dotnet.IndyNativeMethods;

namespace Indy.Sdk.Dotnet.Wrapper
{
    /// <summary>
    /// Wrapper class for anoncreds functions.
    /// </summary>
    public sealed class AnonCreds : AsyncWrapperBase
    {
        /// <summary>
        /// Gets the callback to use when the IssuerCreateAndStoreClaimDefAsync command completes.
        /// </summary>
        private static IssuerCreateAndStoreClaimDefResultDelegate _issuerCreateAndStoreClaimDefCallback = (xcommand_handle, err, claim_def_json) =>
        {
            var taskCompletionSource = RemoveTaskCompletionSource<string>(xcommand_handle);

            if (!CheckCallback(taskCompletionSource, err))
                return;

            taskCompletionSource.SetResult(claim_def_json);
        };

        /// <summary>
        /// Gets the callback to use when the IssuerCreateAndStoreClaimRevocRegAsync command completes.
        /// </summary>
<<<<<<< HEAD
        private static IssuerCreateAndStoreClaimRevocRegResultDelegate _issuerCreateAndStoreClaimRevocRegCallback = (xcommand_handle, err, revoc_reg_json, revoc_reg_uuid) =>
        {
            var taskCompletionSource = RemoveTaskCompletionSource<IssuerCreateAndStoreRevocRegResult>(xcommand_handle);
=======
        private static IssuerCreateAndStoreClaimRevocRegResultDelegate _issuerCreateAndStoreClaimRevocRegCallback = (xCommandHandle, err, revoc_reg_json) =>
        {
            var taskCompletionSource = RemoveTaskCompletionSource<string>(xCommandHandle);
>>>>>>> f90b2f9d

            if (!CheckCallback(taskCompletionSource, err))
                return;

<<<<<<< HEAD
            var callbackResult = new IssuerCreateAndStoreRevocRegResult(revoc_reg_json, revoc_reg_uuid);

            taskCompletionSource.SetResult(callbackResult);
=======
            taskCompletionSource.SetResult(revoc_reg_json);
>>>>>>> f90b2f9d
        };

        /// <summary>
        /// Gets the callback to use when the IssuerCreateClaimAsync command completes.
        /// </summary>
        private static IssuerCreateClaimResultDelegate _issuerCreateClaimCallback = (xcommand_handle, err, revoc_reg_update_json, xclaim_json) =>
        {
            var taskCompletionSource = RemoveTaskCompletionSource<IssuerCreateClaimResult>(xcommand_handle);

            if (!CheckCallback(taskCompletionSource, err))
                return;

            var callbackResult = new IssuerCreateClaimResult(revoc_reg_update_json, xclaim_json);

            taskCompletionSource.SetResult(callbackResult);
        };


        /// <summary>
        /// Gets the callback to use when the IssuerRevokeClaimAsync command completes.
        /// </summary>
        private static IssuerRevokeClaimResultDelegate IssuerRevokeClaimCallback = (xcommand_handle, err, revoc_reg_update_json) =>
        {
            var taskCompletionSource = RemoveTaskCompletionSource<string>(xcommand_handle);

            if (!CheckCallback(taskCompletionSource, err))
                return;

            taskCompletionSource.SetResult(revoc_reg_update_json);
        };

        /// <summary>
        /// Gets the callback to use when the ProverGetClaimOffersAsync command completes.
        /// </summary>
        private static ProverGetClaimOffersResultDelegate _proverGetClaimOffersCallback = (xcommand_handle, err, claim_offer_json) =>
        {
            var taskCompletionSource = RemoveTaskCompletionSource<string>(xcommand_handle);

            if (!CheckCallback(taskCompletionSource, err))
                return;

            taskCompletionSource.SetResult(claim_offer_json);
        };

        /// <summary>
        /// Gets the callback to use when the roverCreateAndStoreClaimReqAsync command completes.
        /// </summary>
        private static ProverCreateAndStoreClaimReqResultDelegate _proverCreateAndStoreClaimReqCallback = (xcommand_handle, err, claim_req_json) =>
        {
            var taskCompletionSource = RemoveTaskCompletionSource<string>(xcommand_handle);

            if (!CheckCallback(taskCompletionSource, err))
                return;

            taskCompletionSource.SetResult(claim_req_json);
        };

        /// <summary>
        /// Gets the callback to use when the ProverGetClaimsAsync command completes.
        /// </summary>
        private static ProverGetClaimsResultDelegate _proverGetClaimsCallback = (xcommand_handle, err, claims_json) =>
        {
            var taskCompletionSource = RemoveTaskCompletionSource<string>(xcommand_handle);

            if (!CheckCallback(taskCompletionSource, err))
                return;

            taskCompletionSource.SetResult(claims_json);
        };

        /// <summary>
        /// Gets the callback to use when the ProverGetClaimsForProofAsync command completes.
        /// </summary>
        private static ProverGetClaimsForProofResultDelegate _proverGetClaimsForProofCallback = (xcommand_handle, err, claims_json) =>
        {
            var taskCompletionSource = RemoveTaskCompletionSource<string>(xcommand_handle);

            if (!CheckCallback(taskCompletionSource, err))
                return;

            taskCompletionSource.SetResult(claims_json);
        };

        /// <summary>
        /// Gets the callback to use when the ProverCreateProofAsync command completes.
        /// </summary>
        private static ProverCreateProofResultDelegate _proverCreateProofCallback = (xcommand_handle, err, proof_json) =>
        {
            var taskCompletionSource = RemoveTaskCompletionSource<string>(xcommand_handle);

            if (!CheckCallback(taskCompletionSource, err))
                return;

            taskCompletionSource.SetResult(proof_json);
        };

        /// <summary>
        /// Gets the callback to use when the VerifierVerifyProofAsync command completes.
        /// </summary>
        private static VerifierVerifyProofResultDelegate _verifierVerifyProofCallback = (xcommand_handle, err, valid) =>
        {
            var taskCompletionSource = RemoveTaskCompletionSource<bool>(xcommand_handle);

            if (!CheckCallback(taskCompletionSource, err))
                return;

            taskCompletionSource.SetResult(valid);
        };

        /// <summary>
        /// Create keys (both primary and revocation) for the given schema and signature type.
        /// </summary>
        /// <param name="wallet">The target wallet.</param>
        /// <param name="issuerDid">The issuer DID.</param>
        /// <param name="schemaJson">The schema of the claim definition.</param>
        /// <param name="signatureType">The type of signature to use.</param>
        /// <param name="createNonRevoc">Whether to request non-revocation claim.</param>
        /// <returns>An asynchronous task that returns a IssuerCreateAndStoreClaimDefResult result.</returns>
        public static Task<string> IssuerCreateAndStoreClaimDefAsync(Wallet wallet, string issuerDid, string schemaJson, string signatureType, bool createNonRevoc)
        {
            var taskCompletionSource = new TaskCompletionSource<string>();
            var commandHandle = AddTaskCompletionSource(taskCompletionSource);

            var commandResult = IndyNativeMethods.indy_issuer_create_and_store_claim_def(
                commandHandle,
                wallet.Handle,
                issuerDid,
                schemaJson,
                signatureType,
                createNonRevoc,
                _issuerCreateAndStoreClaimDefCallback
                );

            CheckResult(commandResult);

            return taskCompletionSource.Task;
        }

        /// <summary>
        /// Create a new revocation registry for the given claim definition.
        /// </summary>
        /// <param name="wallet">The target wallet.</param>
        /// <param name="issuerDid">The DID of the issuer.</param>
        /// <param name="schemaSeqNo">The sequence number of a schema transaction in the ledger.</param>
        /// <param name="maxClaimNum">The maximum number of claims the new registry can process.</param>
        /// <returns>An asynchronous task that returns a IssuerCreateAndStoreRevocRegResult result.</returns>
        public static Task<string> IssuerCreateAndStoreRevocRegAsync(Wallet wallet, string issuerDid, int schemaSeqNo, int maxClaimNum)
        {
            var taskCompletionSource = new TaskCompletionSource<string>();
            var commandHandle = AddTaskCompletionSource(taskCompletionSource);

            var commandResult = IndyNativeMethods.indy_issuer_create_and_store_revoc_reg(
                commandHandle,
                wallet.Handle,
                issuerDid,
                schemaSeqNo,
                maxClaimNum,
                _issuerCreateAndStoreClaimRevocRegCallback
                );

            CheckResult(commandResult);

            return taskCompletionSource.Task;
        }

        /// <summary>
        /// Signs a given claim for the given user by a given key (claim def).
        /// </summary>
        /// <param name="wallet">The target wallet.</param>
        /// <param name="claimReqJson">a claim request with a blinded secret</param>
        /// <param name="claimJson">a claim containing attribute values for each of requested attribute names.</param>
        /// <param name="userRevocIndex">index of a new user in the revocation registry or -1 if user_revoc_index is absentee.</param>
        /// <returns>An asynchronous task that returns a IssuerCreateClaimResult result.</returns>
        public static Task<IssuerCreateClaimResult> IssuerCreateClaimAsync(Wallet wallet, string claimReqJson, string claimJson, int userRevocIndex)
        {
            var taskCompletionSource = new TaskCompletionSource<IssuerCreateClaimResult>();
            var commandHandle = AddTaskCompletionSource(taskCompletionSource);

            var commandResult = IndyNativeMethods.indy_issuer_create_claim(
                commandHandle,
                wallet.Handle,
                claimReqJson,
                claimJson,
                userRevocIndex,
                _issuerCreateClaimCallback
                );

            CheckResult(commandResult);

            return taskCompletionSource.Task;
        }

        /// <summary>
        /// Revokes a user identified by a revoc_id in a given revoc-registry.
        /// </summary>
        /// <param name="wallet">The target wallet.</param>
        /// <param name="issuerDid">The DID of the issuer.</param>
        /// <param name="schemaSequenceNumber">The sequence number of the schema.</param>
        /// <param name="userRevocIndex">index of the user in the revocation registry</param>
        /// <returns>An asynchronous task that returns a revocation registry update JSON with a revoked claim.</returns>
        public static Task<string> IssuerRevokeClaimAsync(Wallet wallet, string issuerDid, int schemaSequenceNumber, int userRevocIndex)
        {
            var taskCompletionSource = new TaskCompletionSource<string>();
            var commandHandle = AddTaskCompletionSource(taskCompletionSource);

            var commandResult = IndyNativeMethods.indy_issuer_revoke_claim(
                commandHandle,
                wallet.Handle,
                issuerDid,
                schemaSequenceNumber,
                userRevocIndex,
                IssuerRevokeClaimCallback
                );

            CheckResult(commandResult);

            return taskCompletionSource.Task;
        }

        /// <summary>
        /// Stores a claim offer for a prover.
        /// </summary>
        /// <param name="wallet">The target wallet.</param>
        /// <param name="claimOfferJson">The claim offer JSON</param>
        /// <returns>An asynchronous task that returns no value.</returns>
        public static Task ProverStoreClaimOfferAsync(Wallet wallet, string claimOfferJson)
        {
            var taskCompletionSource = new TaskCompletionSource<bool>();
            var commandHandle = AddTaskCompletionSource(taskCompletionSource);

            var commandResult = IndyNativeMethods.indy_prover_store_claim_offer(
                commandHandle,
                wallet.Handle,
                claimOfferJson,
                _noValueCallback
                );

            CheckResult(commandResult);

            return taskCompletionSource.Task;
        }

        /// <summary>
        /// Gets claim offers for a prover.
        /// </summary>
        /// <param name="wallet">The target wallet.</param>
        /// <param name="filterJson">The filter JSON.</param>
        /// <returns>An asynchronous task that returns a JSON string with a list of claim offers for the filter.</returns>
        public static Task<string> ProverGetClaimOffersAsync(Wallet wallet, string filterJson)
        {
            var taskCompletionSource = new TaskCompletionSource<string>();
            var commandHandle = AddTaskCompletionSource(taskCompletionSource);

            var commandResult = IndyNativeMethods.indy_prover_get_claim_offers(
                commandHandle,
                wallet.Handle,
                filterJson,
                _proverGetClaimOffersCallback
                );

            CheckResult(commandResult);

            return taskCompletionSource.Task;
        }

        /// <summary>
        /// Creates a master secret for a prover.
        /// </summary>
        /// <param name="wallet">The target wallet.</param>
        /// <param name="masterSecretName">The name of the master secret.</param>
        /// <returns>An asynchronous task that returns no value.</returns>
        public static Task ProverCreateMasterSecretAsync(Wallet wallet, string masterSecretName)
        {
            var taskCompletionSource = new TaskCompletionSource<bool>();
            var commandHandle = AddTaskCompletionSource(taskCompletionSource);

            var commandResult = IndyNativeMethods.indy_prover_create_master_secret(
                commandHandle,
                wallet.Handle,
                masterSecretName,
                _noValueCallback
                );

            CheckResult(commandResult);

            return taskCompletionSource.Task;
        }

        /// <summary>
        /// Creates and stores a claim request for a prover.
        /// </summary>
        /// <param name="wallet">The target wallet.</param>
        /// <param name="proverDid">The DID of the prover.</param>
        /// <param name="claimOfferJson">The claim offer JSON.</param>
        /// <param name="claimDefJson">The claim definition JSON.</param>
        /// <param name="masterSecretName">The master secret name.</param>
        /// <returns>An asynchronous task that returns a claim request JSON.</returns>
        public static Task<string> ProverCreateAndStoreClaimReqAsync(Wallet wallet, string proverDid, string claimOfferJson, string claimDefJson, string masterSecretName)
        {
            var taskCompletionSource = new TaskCompletionSource<string>();
            var commandHandle = AddTaskCompletionSource(taskCompletionSource);

            var commandResult = IndyNativeMethods.indy_prover_create_and_store_claim_req(
                commandHandle,
                wallet.Handle,
                proverDid,
                claimOfferJson,
                claimDefJson,
                masterSecretName,
                _proverCreateAndStoreClaimReqCallback
                );

            CheckResult(commandResult);

            return taskCompletionSource.Task;
        }

        /// <summary>
        /// Store a claim for a prover.
        /// </summary>
        /// <param name="wallet">The target wallet.</param>
        /// <param name="claimsJson">The claims JSON.</param>
        /// <returns>An asynchronous task that returns no value.</returns>
        public static Task ProverStoreClaimAsync(Wallet wallet, string claimsJson)
        {
            var taskCompletionSource = new TaskCompletionSource<bool>();
            var commandHandle = AddTaskCompletionSource(taskCompletionSource);

            var commandResult = IndyNativeMethods.indy_prover_store_claim(
                commandHandle,
                wallet.Handle,
                claimsJson,
                _noValueCallback
                );

            CheckResult(commandResult);

            return taskCompletionSource.Task;
        }

        /// <summary>
        /// Get claims for a prover.
        /// </summary>
        /// <param name="wallet">The target wallet.</param>
        /// <param name="filterJson">The filter JSON.</param>
        /// <returns>An asynchronous task that returns claim JSON.</returns>
        public static Task<string> ProverGetClaimsAsync(Wallet wallet, string filterJson)
        {
            var taskCompletionSource = new TaskCompletionSource<string>();
            var commandHandle = AddTaskCompletionSource(taskCompletionSource);

            var commandResult = IndyNativeMethods.indy_prover_get_claims(
                commandHandle,
                wallet.Handle,
                filterJson,
                _proverGetClaimsCallback
                );

            CheckResult(commandResult);

            return taskCompletionSource.Task;
        }

        /// <summary>
        /// Get prover claims for a proof request.
        /// </summary>
        /// <param name="wallet">The target wallet.</param>
        /// <param name="proofRequestJson">The proof request JSON.</param>
        /// <returns>An asynchronous task that returns JSON with claims for the given proof request.</returns>
        public static Task<string> ProverGetClaimsForProofReqAsync(Wallet wallet, string proofRequestJson)
        {
            var taskCompletionSource = new TaskCompletionSource<string>();
            var commandHandle = AddTaskCompletionSource(taskCompletionSource);

            var commandResult = IndyNativeMethods.indy_prover_get_claims_for_proof_req(
                commandHandle,
                wallet.Handle,
                proofRequestJson,
                _proverGetClaimsForProofCallback
                );

            CheckResult(commandResult);

            return taskCompletionSource.Task;
        }

        /// <summary>
        /// Create a proof for a prover.
        /// </summary>
        /// <param name="wallet">The target wallet.</param>
        /// <param name="proofReqJson">The proof request JSON.</param>
        /// <param name="requestedClaimsJson">The requested claims JSON.</param>
        /// <param name="schemasJson">The schemas JSON.</param>
        /// <param name="masterSecretName">The master secret name.</param>
        /// <param name="claimDefsJson">The claim definitions JSON.</param>
        /// <param name="revocRegsJson">The recovation registries JSON.</param>
        /// <returns>An asynchronous task that returns proof JSON.</returns>
        public static Task<string> ProverCreateProofAsync(Wallet wallet, string proofReqJson, string requestedClaimsJson, string schemasJson, string masterSecretName, string claimDefsJson, string revocRegsJson)
        {
            var taskCompletionSource = new TaskCompletionSource<string>();
            var commandHandle = AddTaskCompletionSource(taskCompletionSource);

            var commandResult = IndyNativeMethods.indy_prover_create_proof(
                commandHandle,
                wallet.Handle,
                proofReqJson,
                requestedClaimsJson,
                schemasJson,
                masterSecretName,
                claimDefsJson,
                revocRegsJson,
                _proverCreateProofCallback);

            CheckResult(commandResult);

            return taskCompletionSource.Task;
        }

        /// <summary>
        /// Verify a proof for a verifier.
        /// </summary>
        /// <param name="proofRequestJson">The proof request JSON.</param>
        /// <param name="proofJson">The proof JSON.</param>
        /// <param name="schemasJson">The schemas JSON.</param>
        /// <param name="claimDefsJson">The claim definitions JSON.</param>
        /// <param name="revocRegsJson">The revocation registries JSON.</param>
        /// <returns>An asynchronous task that returns true if the signature is valide, otherwise false.</returns>
        public static Task<bool> VerifierVerifyProofAsync(string proofRequestJson, string proofJson, string schemasJson, string claimDefsJson, string revocRegsJson)
        {
            var taskCompletionSource = new TaskCompletionSource<bool>();
            var commandHandle = AddTaskCompletionSource(taskCompletionSource);

            var commandResult = IndyNativeMethods.indy_verifier_verify_proof(
                commandHandle,
                proofRequestJson,
                proofJson,
                schemasJson,
                claimDefsJson,
                revocRegsJson,
                _verifierVerifyProofCallback
                );

            CheckResult(commandResult);

            return taskCompletionSource.Task;
        }
    }
}<|MERGE_RESOLUTION|>--- conflicted
+++ resolved
@@ -24,26 +24,14 @@
         /// <summary>
         /// Gets the callback to use when the IssuerCreateAndStoreClaimRevocRegAsync command completes.
         /// </summary>
-<<<<<<< HEAD
-        private static IssuerCreateAndStoreClaimRevocRegResultDelegate _issuerCreateAndStoreClaimRevocRegCallback = (xcommand_handle, err, revoc_reg_json, revoc_reg_uuid) =>
-        {
-            var taskCompletionSource = RemoveTaskCompletionSource<IssuerCreateAndStoreRevocRegResult>(xcommand_handle);
-=======
-        private static IssuerCreateAndStoreClaimRevocRegResultDelegate _issuerCreateAndStoreClaimRevocRegCallback = (xCommandHandle, err, revoc_reg_json) =>
-        {
-            var taskCompletionSource = RemoveTaskCompletionSource<string>(xCommandHandle);
->>>>>>> f90b2f9d
-
-            if (!CheckCallback(taskCompletionSource, err))
-                return;
-
-<<<<<<< HEAD
-            var callbackResult = new IssuerCreateAndStoreRevocRegResult(revoc_reg_json, revoc_reg_uuid);
-
-            taskCompletionSource.SetResult(callbackResult);
-=======
+        private static IssuerCreateAndStoreClaimRevocRegResultDelegate _issuerCreateAndStoreClaimRevocRegCallback = (xcommand_handle, err, revoc_reg_json) =>
+        {
+            var taskCompletionSource = RemoveTaskCompletionSource<string>(xcommand_handle);
+
+            if (!CheckCallback(taskCompletionSource, err))
+                return;
+
             taskCompletionSource.SetResult(revoc_reg_json);
->>>>>>> f90b2f9d
         };
 
         /// <summary>
