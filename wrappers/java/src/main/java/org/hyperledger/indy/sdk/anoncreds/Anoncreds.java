--- conflicted
+++ resolved
@@ -140,14 +140,11 @@
 		}
 	};
 
-<<<<<<< HEAD
+	
 	/**
 	 * Callback used when proverCreateAndStoreClaimReq completes.
 	 */
-	private static Callback proverCreateClaimReqCb = new Callback() {
-=======
 	private static Callback proverCreateAndStoreClaimReqCb = new Callback() {
->>>>>>> 4022ffaf
 
 		@SuppressWarnings({"unused", "unchecked"})
 		public void callback(int xcommand_handle, int err, String claim_req_json) {
@@ -469,7 +466,6 @@
 		return future;
 	}
 
-<<<<<<< HEAD
 	/**
 	 * Creates a clam request json for the given claim offer and stores it in a secure wallet.
 	 * 
@@ -481,10 +477,7 @@
 	 * @return A future that resolves to a claim request json.
 	 * @throws IndyException Thrown if an error occurs when calling the underlying SDK.
 	 */
-	public static CompletableFuture<String> proverCreateClaimReq(
-=======
 	public static CompletableFuture<String> proverCreateAndStoreClaimReq(
->>>>>>> 4022ffaf
 			Wallet wallet,
 			String proverDid,
 			String claimOfferJson,
