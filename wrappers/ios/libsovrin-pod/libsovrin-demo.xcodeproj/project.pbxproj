// !$*UTF8*$!
{
	archiveVersion = 1;
	classes = {
	};
	objectVersion = 46;
	objects = {

/* Begin PBXBuildFile section */
		3E2A7F8A1EC36186006194EC /* main.m in Sources */ = {isa = PBXBuildFile; fileRef = 3E2A7F891EC36186006194EC /* main.m */; };
		3E2A7F8D1EC36186006194EC /* AppDelegate.mm in Sources */ = {isa = PBXBuildFile; fileRef = 3E2A7F8C1EC36186006194EC /* AppDelegate.mm */; };
		3E2A7F901EC36186006194EC /* ViewController.m in Sources */ = {isa = PBXBuildFile; fileRef = 3E2A7F8F1EC36186006194EC /* ViewController.m */; };
		3E2A7F931EC36186006194EC /* Main.storyboard in Resources */ = {isa = PBXBuildFile; fileRef = 3E2A7F911EC36186006194EC /* Main.storyboard */; };
		3E2A7F951EC36186006194EC /* Assets.xcassets in Resources */ = {isa = PBXBuildFile; fileRef = 3E2A7F941EC36186006194EC /* Assets.xcassets */; };
		3E2A7F981EC36187006194EC /* LaunchScreen.storyboard in Resources */ = {isa = PBXBuildFile; fileRef = 3E2A7F961EC36187006194EC /* LaunchScreen.storyboard */; };
		3E2A7FA31EC36187006194EC /* AnoncredsDemo.mm in Sources */ = {isa = PBXBuildFile; fileRef = 3E2A7FA21EC36187006194EC /* AnoncredsDemo.mm */; };
		3E2FFA3F1ED5C06E00536EAD /* Anoncreds.m in Sources */ = {isa = PBXBuildFile; fileRef = 3E2FFA3E1ED5C06E00536EAD /* Anoncreds.m */; };
		3E2FFA441ED5C37100536EAD /* WalletUtils.m in Sources */ = {isa = PBXBuildFile; fileRef = 3E2FFA431ED5C37100536EAD /* WalletUtils.m */; };
		3E2FFA471ED5CC5E00536EAD /* AnoncredsUtils.m in Sources */ = {isa = PBXBuildFile; fileRef = 3E2FFA461ED5CC5E00536EAD /* AnoncredsUtils.m */; };
		3E9CDB9A1ECC841700B1980D /* SignusDemo.mm in Sources */ = {isa = PBXBuildFile; fileRef = 3E9CDB991ECC841700B1980D /* SignusDemo.mm */; };
		3EC6BCF91EDD9D6600A290DE /* NSDictionary+JSON.m in Sources */ = {isa = PBXBuildFile; fileRef = 3EC6BCF81EDD9D6600A290DE /* NSDictionary+JSON.m */; };
		3ED5BE521EC98D6600881380 /* TestUtils.m in Sources */ = {isa = PBXBuildFile; fileRef = 3EF020D71EC4593900CF985C /* TestUtils.m */; };
		3ED5BE541EC9D8F200881380 /* LedgerDemo.mm in Sources */ = {isa = PBXBuildFile; fileRef = 3ED5BE531EC9D8F200881380 /* LedgerDemo.mm */; };
		3ED5BE571EC9DA9700881380 /* PoolUtils.m in Sources */ = {isa = PBXBuildFile; fileRef = 3ED5BE561EC9DA9700881380 /* PoolUtils.m */; };
		3EF020D81EC4593900CF985C /* TestUtils.m in Sources */ = {isa = PBXBuildFile; fileRef = 3EF020D71EC4593900CF985C /* TestUtils.m */; };
		3EF020DB1EC4595500CF985C /* Environment.m in Sources */ = {isa = PBXBuildFile; fileRef = 3EF020DA1EC4595500CF985C /* Environment.m */; };
		845EEC5E1EDEEDA10087F71B /* libsovrin.framework in Frameworks */ = {isa = PBXBuildFile; fileRef = 845EEC5D1EDEEDA10087F71B /* libsovrin.framework */; };
		845EEC601EDEEDB90087F71B /* libPods-libsovrin-demo.a in Frameworks */ = {isa = PBXBuildFile; fileRef = 845EEC5F1EDEEDB90087F71B /* libPods-libsovrin-demo.a */; };
		84881A851EE1A7B7001B5302 /* Ledger.m in Sources */ = {isa = PBXBuildFile; fileRef = 84881A841EE1A7B7001B5302 /* Ledger.m */; };
		84881A871EE1BBDE001B5302 /* SignusUtils.m in Sources */ = {isa = PBXBuildFile; fileRef = 84881A861EE1BBDE001B5302 /* SignusUtils.m */; };
/* End PBXBuildFile section */

/* Begin PBXContainerItemProxy section */
		3E2A7F9F1EC36187006194EC /* PBXContainerItemProxy */ = {
			isa = PBXContainerItemProxy;
			containerPortal = 3E2A7F7D1EC36186006194EC /* Project object */;
			proxyType = 1;
			remoteGlobalIDString = 3E2A7F841EC36186006194EC;
			remoteInfo = "libsovrin-demo";
		};
/* End PBXContainerItemProxy section */

/* Begin PBXCopyFilesBuildPhase section */
		3ED5BE501EC4985500881380 /* CopyFiles */ = {
			isa = PBXCopyFilesBuildPhase;
			buildActionMask = 2147483647;
			dstPath = "";
			dstSubfolderSpec = 6;
			files = (
			);
			runOnlyForDeploymentPostprocessing = 0;
		};
/* End PBXCopyFilesBuildPhase section */

/* Begin PBXFileReference section */
		070B273A719A0DC38A316D73 /* Pods-libsovrin-demo.release.xcconfig */ = {isa = PBXFileReference; includeInIndex = 1; lastKnownFileType = text.xcconfig; name = "Pods-libsovrin-demo.release.xcconfig"; path = "Pods/Target Support Files/Pods-libsovrin-demo/Pods-libsovrin-demo.release.xcconfig"; sourceTree = "<group>"; };
		3E2A7F851EC36186006194EC /* libsovrin-demo.app */ = {isa = PBXFileReference; explicitFileType = wrapper.application; includeInIndex = 0; path = "libsovrin-demo.app"; sourceTree = BUILT_PRODUCTS_DIR; };
		3E2A7F891EC36186006194EC /* main.m */ = {isa = PBXFileReference; lastKnownFileType = sourcecode.c.objc; path = main.m; sourceTree = "<group>"; };
		3E2A7F8B1EC36186006194EC /* AppDelegate.h */ = {isa = PBXFileReference; lastKnownFileType = sourcecode.c.h; path = AppDelegate.h; sourceTree = "<group>"; };
		3E2A7F8C1EC36186006194EC /* AppDelegate.mm */ = {isa = PBXFileReference; lastKnownFileType = sourcecode.cpp.objcpp; path = AppDelegate.mm; sourceTree = "<group>"; };
		3E2A7F8E1EC36186006194EC /* ViewController.h */ = {isa = PBXFileReference; lastKnownFileType = sourcecode.c.h; path = ViewController.h; sourceTree = "<group>"; };
		3E2A7F8F1EC36186006194EC /* ViewController.m */ = {isa = PBXFileReference; lastKnownFileType = sourcecode.c.objc; path = ViewController.m; sourceTree = "<group>"; };
		3E2A7F921EC36186006194EC /* Base */ = {isa = PBXFileReference; lastKnownFileType = file.storyboard; name = Base; path = Base.lproj/Main.storyboard; sourceTree = "<group>"; };
		3E2A7F941EC36186006194EC /* Assets.xcassets */ = {isa = PBXFileReference; lastKnownFileType = folder.assetcatalog; path = Assets.xcassets; sourceTree = "<group>"; };
		3E2A7F971EC36187006194EC /* Base */ = {isa = PBXFileReference; lastKnownFileType = file.storyboard; name = Base; path = Base.lproj/LaunchScreen.storyboard; sourceTree = "<group>"; };
		3E2A7F991EC36187006194EC /* Info.plist */ = {isa = PBXFileReference; lastKnownFileType = text.plist.xml; path = Info.plist; sourceTree = "<group>"; };
		3E2A7F9E1EC36187006194EC /* libsovrin-demoTests.xctest */ = {isa = PBXFileReference; explicitFileType = wrapper.cfbundle; includeInIndex = 0; path = "libsovrin-demoTests.xctest"; sourceTree = BUILT_PRODUCTS_DIR; };
		3E2A7FA21EC36187006194EC /* AnoncredsDemo.mm */ = {isa = PBXFileReference; lastKnownFileType = sourcecode.cpp.objcpp; path = AnoncredsDemo.mm; sourceTree = "<group>"; };
		3E2A7FA41EC36187006194EC /* Info.plist */ = {isa = PBXFileReference; lastKnownFileType = text.plist.xml; path = Info.plist; sourceTree = "<group>"; };
		3E2FFA3E1ED5C06E00536EAD /* Anoncreds.m */ = {isa = PBXFileReference; fileEncoding = 4; lastKnownFileType = sourcecode.c.objc; path = Anoncreds.m; sourceTree = "<group>"; };
		3E2FFA421ED5C37100536EAD /* WalletUtils.h */ = {isa = PBXFileReference; fileEncoding = 4; lastKnownFileType = sourcecode.c.h; path = WalletUtils.h; sourceTree = "<group>"; };
		3E2FFA431ED5C37100536EAD /* WalletUtils.m */ = {isa = PBXFileReference; fileEncoding = 4; lastKnownFileType = sourcecode.c.objc; path = WalletUtils.m; sourceTree = "<group>"; };
		3E2FFA451ED5CC5E00536EAD /* AnoncredsUtils.h */ = {isa = PBXFileReference; fileEncoding = 4; lastKnownFileType = sourcecode.c.h; path = AnoncredsUtils.h; sourceTree = "<group>"; };
		3E2FFA461ED5CC5E00536EAD /* AnoncredsUtils.m */ = {isa = PBXFileReference; fileEncoding = 4; lastKnownFileType = sourcecode.c.objc; path = AnoncredsUtils.m; sourceTree = "<group>"; };
		3E9CDB991ECC841700B1980D /* SignusDemo.mm */ = {isa = PBXFileReference; fileEncoding = 4; lastKnownFileType = sourcecode.cpp.objcpp; path = SignusDemo.mm; sourceTree = "<group>"; };
		3EC6BCF71EDD9D6600A290DE /* NSDictionary+JSON.h */ = {isa = PBXFileReference; fileEncoding = 4; lastKnownFileType = sourcecode.c.h; path = "NSDictionary+JSON.h"; sourceTree = "<group>"; };
		3EC6BCF81EDD9D6600A290DE /* NSDictionary+JSON.m */ = {isa = PBXFileReference; fileEncoding = 4; lastKnownFileType = sourcecode.c.objc; path = "NSDictionary+JSON.m"; sourceTree = "<group>"; };
		3ED5BE531EC9D8F200881380 /* LedgerDemo.mm */ = {isa = PBXFileReference; fileEncoding = 4; lastKnownFileType = sourcecode.cpp.objcpp; path = LedgerDemo.mm; sourceTree = "<group>"; };
		3ED5BE551EC9DA9700881380 /* PoolUtils.h */ = {isa = PBXFileReference; fileEncoding = 4; lastKnownFileType = sourcecode.c.h; path = PoolUtils.h; sourceTree = "<group>"; };
		3ED5BE561EC9DA9700881380 /* PoolUtils.m */ = {isa = PBXFileReference; fileEncoding = 4; lastKnownFileType = sourcecode.c.objc; path = PoolUtils.m; sourceTree = "<group>"; };
		3EF020D61EC4593900CF985C /* TestUtils.h */ = {isa = PBXFileReference; fileEncoding = 4; lastKnownFileType = sourcecode.c.h; path = TestUtils.h; sourceTree = "<group>"; };
		3EF020D71EC4593900CF985C /* TestUtils.m */ = {isa = PBXFileReference; fileEncoding = 4; lastKnownFileType = sourcecode.c.objc; path = TestUtils.m; sourceTree = "<group>"; };
		3EF020D91EC4595500CF985C /* Environment.h */ = {isa = PBXFileReference; fileEncoding = 4; lastKnownFileType = sourcecode.c.h; path = Environment.h; sourceTree = "<group>"; };
		3EF020DA1EC4595500CF985C /* Environment.m */ = {isa = PBXFileReference; fileEncoding = 4; lastKnownFileType = sourcecode.c.objc; path = Environment.m; sourceTree = "<group>"; };
		845EEC5D1EDEEDA10087F71B /* libsovrin.framework */ = {isa = PBXFileReference; lastKnownFileType = wrapper.framework; name = libsovrin.framework; path = "../../../../../../../Library/Developer/Xcode/DerivedData/libsovrin-gyruthwswtxuxrdgzikwkwfcntjp/Build/Products/Debug-iphonesimulator/libsovrin.framework"; sourceTree = "<group>"; };
		845EEC5F1EDEEDB90087F71B /* libPods-libsovrin-demo.a */ = {isa = PBXFileReference; lastKnownFileType = archive.ar; name = "libPods-libsovrin-demo.a"; path = "../../../../../../../Library/Developer/Xcode/DerivedData/libsovrin-gyruthwswtxuxrdgzikwkwfcntjp/Build/Products/Debug-iphonesimulator/libPods-libsovrin-demo.a"; sourceTree = "<group>"; };
		84881A841EE1A7B7001B5302 /* Ledger.m */ = {isa = PBXFileReference; fileEncoding = 4; lastKnownFileType = sourcecode.c.objc; path = Ledger.m; sourceTree = "<group>"; };
		84881A861EE1BBDE001B5302 /* SignusUtils.m */ = {isa = PBXFileReference; fileEncoding = 4; lastKnownFileType = sourcecode.c.objc; path = SignusUtils.m; sourceTree = "<group>"; };
		84881A881EE1BBF0001B5302 /* SignusUtils.h */ = {isa = PBXFileReference; lastKnownFileType = sourcecode.c.h; path = SignusUtils.h; sourceTree = "<group>"; };
		A49C6DA8781C6A9455450851 /* Pods-libsovrin-demo.debug.xcconfig */ = {isa = PBXFileReference; includeInIndex = 1; lastKnownFileType = text.xcconfig; name = "Pods-libsovrin-demo.debug.xcconfig"; path = "Pods/Target Support Files/Pods-libsovrin-demo/Pods-libsovrin-demo.debug.xcconfig"; sourceTree = "<group>"; };
/* End PBXFileReference section */

/* Begin PBXFrameworksBuildPhase section */
		3E2A7F821EC36186006194EC /* Frameworks */ = {
			isa = PBXFrameworksBuildPhase;
			buildActionMask = 2147483647;
			files = (
				845EEC601EDEEDB90087F71B /* libPods-libsovrin-demo.a in Frameworks */,
				845EEC5E1EDEEDA10087F71B /* libsovrin.framework in Frameworks */,
			);
			runOnlyForDeploymentPostprocessing = 0;
		};
		3E2A7F9B1EC36187006194EC /* Frameworks */ = {
			isa = PBXFrameworksBuildPhase;
			buildActionMask = 2147483647;
			files = (
			);
			runOnlyForDeploymentPostprocessing = 0;
		};
/* End PBXFrameworksBuildPhase section */

/* Begin PBXGroup section */
		3E2A7F7C1EC36186006194EC = {
			isa = PBXGroup;
			children = (
				3E2A7F871EC36186006194EC /* libsovrin-demo */,
				3E2A7FA11EC36187006194EC /* libsovrin-demoTests */,
				3E2A7F861EC36186006194EC /* Products */,
				FFB35C33119165C4896C64A8 /* Pods */,
				84DF55ECAD03C4B4CEE16BD1 /* Frameworks */,
			);
			sourceTree = "<group>";
		};
		3E2A7F861EC36186006194EC /* Products */ = {
			isa = PBXGroup;
			children = (
				3E2A7F851EC36186006194EC /* libsovrin-demo.app */,
				3E2A7F9E1EC36187006194EC /* libsovrin-demoTests.xctest */,
			);
			name = Products;
			sourceTree = "<group>";
		};
		3E2A7F871EC36186006194EC /* libsovrin-demo */ = {
			isa = PBXGroup;
			children = (
				3E2A7F881EC36186006194EC /* Supporting Files */,
				3EF020D31EC4588500CF985C /* GUI */,
				3E2A7F8B1EC36186006194EC /* AppDelegate.h */,
				3E2A7F8C1EC36186006194EC /* AppDelegate.mm */,
				3E2A7F991EC36187006194EC /* Info.plist */,
			);
			path = "libsovrin-demo";
			sourceTree = "<group>";
		};
		3E2A7F881EC36186006194EC /* Supporting Files */ = {
			isa = PBXGroup;
			children = (
				3E2A7F891EC36186006194EC /* main.m */,
			);
			name = "Supporting Files";
			sourceTree = "<group>";
		};
		3E2A7FA11EC36187006194EC /* libsovrin-demoTests */ = {
			isa = PBXGroup;
			children = (
				3EC6BCFA1EDD9E8700A290DE /* Utils */,
				3EF020D51EC458C900CF985C /* TestUtils */,
				3E7005311EE02CC7005069FD /* Demo Tests */,
				3E2A7FA41EC36187006194EC /* Info.plist */,
			);
			path = "libsovrin-demoTests";
			sourceTree = "<group>";
		};
		3E7005311EE02CC7005069FD /* Demo Tests */ = {
			isa = PBXGroup;
			children = (
				3E2A7FA21EC36187006194EC /* AnoncredsDemo.mm */,
				3E9CDB991ECC841700B1980D /* SignusDemo.mm */,
				3ED5BE531EC9D8F200881380 /* LedgerDemo.mm */,
				3E2FFA3E1ED5C06E00536EAD /* Anoncreds.m */,
<<<<<<< HEAD
				3E2A7FA41EC36187006194EC /* Info.plist */,
				84881A841EE1A7B7001B5302 /* Ledger.m */,
=======
>>>>>>> 4f616547
			);
			name = "Demo Tests";
			sourceTree = "<group>";
		};
		3EC6BCFA1EDD9E8700A290DE /* Utils */ = {
			isa = PBXGroup;
			children = (
				3EC6BCF71EDD9D6600A290DE /* NSDictionary+JSON.h */,
				3EC6BCF81EDD9D6600A290DE /* NSDictionary+JSON.m */,
			);
			name = Utils;
			sourceTree = "<group>";
		};
		3EF020D31EC4588500CF985C /* GUI */ = {
			isa = PBXGroup;
			children = (
				3E2A7F8E1EC36186006194EC /* ViewController.h */,
				3E2A7F8F1EC36186006194EC /* ViewController.m */,
				3E2A7F911EC36186006194EC /* Main.storyboard */,
				3E2A7F941EC36186006194EC /* Assets.xcassets */,
				3E2A7F961EC36187006194EC /* LaunchScreen.storyboard */,
			);
			name = GUI;
			sourceTree = "<group>";
		};
		3EF020D51EC458C900CF985C /* TestUtils */ = {
			isa = PBXGroup;
			children = (
				3EF020D61EC4593900CF985C /* TestUtils.h */,
				3EF020D71EC4593900CF985C /* TestUtils.m */,
				3EF020D91EC4595500CF985C /* Environment.h */,
				3EF020DA1EC4595500CF985C /* Environment.m */,
				3ED5BE551EC9DA9700881380 /* PoolUtils.h */,
				3ED5BE561EC9DA9700881380 /* PoolUtils.m */,
				3E2FFA421ED5C37100536EAD /* WalletUtils.h */,
				3E2FFA431ED5C37100536EAD /* WalletUtils.m */,
				3E2FFA451ED5CC5E00536EAD /* AnoncredsUtils.h */,
				3E2FFA461ED5CC5E00536EAD /* AnoncredsUtils.m */,
				84881A861EE1BBDE001B5302 /* SignusUtils.m */,
				84881A881EE1BBF0001B5302 /* SignusUtils.h */,
			);
			name = TestUtils;
			sourceTree = "<group>";
		};
		84DF55ECAD03C4B4CEE16BD1 /* Frameworks */ = {
			isa = PBXGroup;
			children = (
				845EEC5F1EDEEDB90087F71B /* libPods-libsovrin-demo.a */,
				845EEC5D1EDEEDA10087F71B /* libsovrin.framework */,
			);
			name = Frameworks;
			sourceTree = "<group>";
		};
		FFB35C33119165C4896C64A8 /* Pods */ = {
			isa = PBXGroup;
			children = (
				A49C6DA8781C6A9455450851 /* Pods-libsovrin-demo.debug.xcconfig */,
				070B273A719A0DC38A316D73 /* Pods-libsovrin-demo.release.xcconfig */,
			);
			name = Pods;
			sourceTree = "<group>";
		};
/* End PBXGroup section */

/* Begin PBXNativeTarget section */
		3E2A7F841EC36186006194EC /* libsovrin-demo */ = {
			isa = PBXNativeTarget;
			buildConfigurationList = 3E2A7FA71EC36187006194EC /* Build configuration list for PBXNativeTarget "libsovrin-demo" */;
			buildPhases = (
				3DAF44B115C578F44367F9F0 /* [CP] Check Pods Manifest.lock */,
				3E2A7F811EC36186006194EC /* Sources */,
				3E2A7F821EC36186006194EC /* Frameworks */,
				3E2A7F831EC36186006194EC /* Resources */,
				B01B1FF1729B4A65C01EC15D /* [CP] Embed Pods Frameworks */,
				E6EB6F49635D20DFFF587CE2 /* [CP] Copy Pods Resources */,
			);
			buildRules = (
			);
			dependencies = (
			);
			name = "libsovrin-demo";
			productName = "libsovrin-demo";
			productReference = 3E2A7F851EC36186006194EC /* libsovrin-demo.app */;
			productType = "com.apple.product-type.application";
		};
		3E2A7F9D1EC36187006194EC /* libsovrin-demoTests */ = {
			isa = PBXNativeTarget;
			buildConfigurationList = 3E2A7FAA1EC36187006194EC /* Build configuration list for PBXNativeTarget "libsovrin-demoTests" */;
			buildPhases = (
				3E2A7F9A1EC36187006194EC /* Sources */,
				3E2A7F9B1EC36187006194EC /* Frameworks */,
				3E2A7F9C1EC36187006194EC /* Resources */,
				3ED5BE501EC4985500881380 /* CopyFiles */,
			);
			buildRules = (
			);
			dependencies = (
				3E2A7FA01EC36187006194EC /* PBXTargetDependency */,
			);
			name = "libsovrin-demoTests";
			productName = "libsovrin-demoTests";
			productReference = 3E2A7F9E1EC36187006194EC /* libsovrin-demoTests.xctest */;
			productType = "com.apple.product-type.bundle.unit-test";
		};
/* End PBXNativeTarget section */

/* Begin PBXProject section */
		3E2A7F7D1EC36186006194EC /* Project object */ = {
			isa = PBXProject;
			attributes = {
				LastUpgradeCheck = 0830;
				ORGANIZATIONNAME = "Kirill Neznamov";
				TargetAttributes = {
					3E2A7F841EC36186006194EC = {
						CreatedOnToolsVersion = 8.3.2;
						DevelopmentTeam = ES8QU3D2A4;
						ProvisioningStyle = Automatic;
					};
					3E2A7F9D1EC36187006194EC = {
						CreatedOnToolsVersion = 8.3.2;
						DevelopmentTeam = ES8QU3D2A4;
						ProvisioningStyle = Automatic;
						TestTargetID = 3E2A7F841EC36186006194EC;
					};
				};
			};
			buildConfigurationList = 3E2A7F801EC36186006194EC /* Build configuration list for PBXProject "libsovrin-demo" */;
			compatibilityVersion = "Xcode 3.2";
			developmentRegion = English;
			hasScannedForEncodings = 0;
			knownRegions = (
				en,
				Base,
			);
			mainGroup = 3E2A7F7C1EC36186006194EC;
			productRefGroup = 3E2A7F861EC36186006194EC /* Products */;
			projectDirPath = "";
			projectRoot = "";
			targets = (
				3E2A7F841EC36186006194EC /* libsovrin-demo */,
				3E2A7F9D1EC36187006194EC /* libsovrin-demoTests */,
			);
		};
/* End PBXProject section */

/* Begin PBXResourcesBuildPhase section */
		3E2A7F831EC36186006194EC /* Resources */ = {
			isa = PBXResourcesBuildPhase;
			buildActionMask = 2147483647;
			files = (
				3E2A7F981EC36187006194EC /* LaunchScreen.storyboard in Resources */,
				3E2A7F951EC36186006194EC /* Assets.xcassets in Resources */,
				3E2A7F931EC36186006194EC /* Main.storyboard in Resources */,
			);
			runOnlyForDeploymentPostprocessing = 0;
		};
		3E2A7F9C1EC36187006194EC /* Resources */ = {
			isa = PBXResourcesBuildPhase;
			buildActionMask = 2147483647;
			files = (
			);
			runOnlyForDeploymentPostprocessing = 0;
		};
/* End PBXResourcesBuildPhase section */

/* Begin PBXShellScriptBuildPhase section */
		3DAF44B115C578F44367F9F0 /* [CP] Check Pods Manifest.lock */ = {
			isa = PBXShellScriptBuildPhase;
			buildActionMask = 2147483647;
			files = (
			);
			inputPaths = (
			);
			name = "[CP] Check Pods Manifest.lock";
			outputPaths = (
			);
			runOnlyForDeploymentPostprocessing = 0;
			shellPath = /bin/sh;
			shellScript = "diff \"${PODS_PODFILE_DIR_PATH}/Podfile.lock\" \"${PODS_ROOT}/Manifest.lock\" > /dev/null\nif [ $? != 0 ] ; then\n    # print error to STDERR\n    echo \"error: The sandbox is not in sync with the Podfile.lock. Run 'pod install' or update your CocoaPods installation.\" >&2\n    exit 1\nfi\n";
			showEnvVarsInLog = 0;
		};
		B01B1FF1729B4A65C01EC15D /* [CP] Embed Pods Frameworks */ = {
			isa = PBXShellScriptBuildPhase;
			buildActionMask = 2147483647;
			files = (
			);
			inputPaths = (
			);
			name = "[CP] Embed Pods Frameworks";
			outputPaths = (
			);
			runOnlyForDeploymentPostprocessing = 0;
			shellPath = /bin/sh;
			shellScript = "\"${SRCROOT}/Pods/Target Support Files/Pods-libsovrin-demo/Pods-libsovrin-demo-frameworks.sh\"\n";
			showEnvVarsInLog = 0;
		};
		E6EB6F49635D20DFFF587CE2 /* [CP] Copy Pods Resources */ = {
			isa = PBXShellScriptBuildPhase;
			buildActionMask = 2147483647;
			files = (
			);
			inputPaths = (
			);
			name = "[CP] Copy Pods Resources";
			outputPaths = (
			);
			runOnlyForDeploymentPostprocessing = 0;
			shellPath = /bin/sh;
			shellScript = "\"${SRCROOT}/Pods/Target Support Files/Pods-libsovrin-demo/Pods-libsovrin-demo-resources.sh\"\n";
			showEnvVarsInLog = 0;
		};
/* End PBXShellScriptBuildPhase section */

/* Begin PBXSourcesBuildPhase section */
		3E2A7F811EC36186006194EC /* Sources */ = {
			isa = PBXSourcesBuildPhase;
			buildActionMask = 2147483647;
			files = (
				3E2A7F901EC36186006194EC /* ViewController.m in Sources */,
				3E2A7F8D1EC36186006194EC /* AppDelegate.mm in Sources */,
				3E2A7F8A1EC36186006194EC /* main.m in Sources */,
				3ED5BE521EC98D6600881380 /* TestUtils.m in Sources */,
			);
			runOnlyForDeploymentPostprocessing = 0;
		};
		3E2A7F9A1EC36187006194EC /* Sources */ = {
			isa = PBXSourcesBuildPhase;
			buildActionMask = 2147483647;
			files = (
				3E2A7FA31EC36187006194EC /* AnoncredsDemo.mm in Sources */,
				3EF020DB1EC4595500CF985C /* Environment.m in Sources */,
				84881A871EE1BBDE001B5302 /* SignusUtils.m in Sources */,
				3E2FFA441ED5C37100536EAD /* WalletUtils.m in Sources */,
				3ED5BE571EC9DA9700881380 /* PoolUtils.m in Sources */,
				3E9CDB9A1ECC841700B1980D /* SignusDemo.mm in Sources */,
				3E2FFA471ED5CC5E00536EAD /* AnoncredsUtils.m in Sources */,
				84881A851EE1A7B7001B5302 /* Ledger.m in Sources */,
				3EC6BCF91EDD9D6600A290DE /* NSDictionary+JSON.m in Sources */,
				3EF020D81EC4593900CF985C /* TestUtils.m in Sources */,
				3ED5BE541EC9D8F200881380 /* LedgerDemo.mm in Sources */,
				3E2FFA3F1ED5C06E00536EAD /* Anoncreds.m in Sources */,
			);
			runOnlyForDeploymentPostprocessing = 0;
		};
/* End PBXSourcesBuildPhase section */

/* Begin PBXTargetDependency section */
		3E2A7FA01EC36187006194EC /* PBXTargetDependency */ = {
			isa = PBXTargetDependency;
			target = 3E2A7F841EC36186006194EC /* libsovrin-demo */;
			targetProxy = 3E2A7F9F1EC36187006194EC /* PBXContainerItemProxy */;
		};
/* End PBXTargetDependency section */

/* Begin PBXVariantGroup section */
		3E2A7F911EC36186006194EC /* Main.storyboard */ = {
			isa = PBXVariantGroup;
			children = (
				3E2A7F921EC36186006194EC /* Base */,
			);
			name = Main.storyboard;
			sourceTree = "<group>";
		};
		3E2A7F961EC36187006194EC /* LaunchScreen.storyboard */ = {
			isa = PBXVariantGroup;
			children = (
				3E2A7F971EC36187006194EC /* Base */,
			);
			name = LaunchScreen.storyboard;
			sourceTree = "<group>";
		};
/* End PBXVariantGroup section */

/* Begin XCBuildConfiguration section */
		3E2A7FA51EC36187006194EC /* Debug */ = {
			isa = XCBuildConfiguration;
			buildSettings = {
				ALWAYS_SEARCH_USER_PATHS = NO;
				CLANG_ANALYZER_NONNULL = YES;
				CLANG_ANALYZER_NUMBER_OBJECT_CONVERSION = YES_AGGRESSIVE;
				CLANG_CXX_LANGUAGE_STANDARD = "gnu++0x";
				CLANG_CXX_LIBRARY = "libc++";
				CLANG_ENABLE_MODULES = YES;
				CLANG_ENABLE_OBJC_ARC = YES;
				CLANG_WARN_BOOL_CONVERSION = YES;
				CLANG_WARN_CONSTANT_CONVERSION = YES;
				CLANG_WARN_DIRECT_OBJC_ISA_USAGE = YES_ERROR;
				CLANG_WARN_DOCUMENTATION_COMMENTS = YES;
				CLANG_WARN_EMPTY_BODY = YES;
				CLANG_WARN_ENUM_CONVERSION = YES;
				CLANG_WARN_INFINITE_RECURSION = YES;
				CLANG_WARN_INT_CONVERSION = YES;
				CLANG_WARN_OBJC_ROOT_CLASS = YES_ERROR;
				CLANG_WARN_SUSPICIOUS_MOVE = YES;
				CLANG_WARN_UNREACHABLE_CODE = YES;
				CLANG_WARN__DUPLICATE_METHOD_MATCH = YES;
				"CODE_SIGN_IDENTITY[sdk=iphoneos*]" = "iPhone Developer";
				COPY_PHASE_STRIP = NO;
				DEBUG_INFORMATION_FORMAT = dwarf;
				ENABLE_BITCODE = NO;
				ENABLE_STRICT_OBJC_MSGSEND = YES;
				ENABLE_TESTABILITY = YES;
				GCC_C_LANGUAGE_STANDARD = gnu99;
				GCC_DYNAMIC_NO_PIC = NO;
				GCC_NO_COMMON_BLOCKS = YES;
				GCC_OPTIMIZATION_LEVEL = 0;
				GCC_PREPROCESSOR_DEFINITIONS = (
					"DEBUG=1",
					"$(inherited)",
				);
				GCC_WARN_64_TO_32_BIT_CONVERSION = YES;
				GCC_WARN_ABOUT_RETURN_TYPE = YES_ERROR;
				GCC_WARN_UNDECLARED_SELECTOR = YES;
				GCC_WARN_UNINITIALIZED_AUTOS = YES_AGGRESSIVE;
				GCC_WARN_UNUSED_FUNCTION = YES;
				GCC_WARN_UNUSED_VARIABLE = YES;
				IPHONEOS_DEPLOYMENT_TARGET = 10.3;
				MTL_ENABLE_DEBUG_INFO = YES;
				ONLY_ACTIVE_ARCH = YES;
				SDKROOT = iphoneos;
				TARGETED_DEVICE_FAMILY = "1,2";
			};
			name = Debug;
		};
		3E2A7FA61EC36187006194EC /* Release */ = {
			isa = XCBuildConfiguration;
			buildSettings = {
				ALWAYS_SEARCH_USER_PATHS = NO;
				CLANG_ANALYZER_NONNULL = YES;
				CLANG_ANALYZER_NUMBER_OBJECT_CONVERSION = YES_AGGRESSIVE;
				CLANG_CXX_LANGUAGE_STANDARD = "gnu++0x";
				CLANG_CXX_LIBRARY = "libc++";
				CLANG_ENABLE_MODULES = YES;
				CLANG_ENABLE_OBJC_ARC = YES;
				CLANG_WARN_BOOL_CONVERSION = YES;
				CLANG_WARN_CONSTANT_CONVERSION = YES;
				CLANG_WARN_DIRECT_OBJC_ISA_USAGE = YES_ERROR;
				CLANG_WARN_DOCUMENTATION_COMMENTS = YES;
				CLANG_WARN_EMPTY_BODY = YES;
				CLANG_WARN_ENUM_CONVERSION = YES;
				CLANG_WARN_INFINITE_RECURSION = YES;
				CLANG_WARN_INT_CONVERSION = YES;
				CLANG_WARN_OBJC_ROOT_CLASS = YES_ERROR;
				CLANG_WARN_SUSPICIOUS_MOVE = YES;
				CLANG_WARN_UNREACHABLE_CODE = YES;
				CLANG_WARN__DUPLICATE_METHOD_MATCH = YES;
				"CODE_SIGN_IDENTITY[sdk=iphoneos*]" = "iPhone Developer";
				COPY_PHASE_STRIP = NO;
				DEBUG_INFORMATION_FORMAT = "dwarf-with-dsym";
				ENABLE_BITCODE = NO;
				ENABLE_NS_ASSERTIONS = NO;
				ENABLE_STRICT_OBJC_MSGSEND = YES;
				GCC_C_LANGUAGE_STANDARD = gnu99;
				GCC_NO_COMMON_BLOCKS = YES;
				GCC_WARN_64_TO_32_BIT_CONVERSION = YES;
				GCC_WARN_ABOUT_RETURN_TYPE = YES_ERROR;
				GCC_WARN_UNDECLARED_SELECTOR = YES;
				GCC_WARN_UNINITIALIZED_AUTOS = YES_AGGRESSIVE;
				GCC_WARN_UNUSED_FUNCTION = YES;
				GCC_WARN_UNUSED_VARIABLE = YES;
				IPHONEOS_DEPLOYMENT_TARGET = 10.3;
				MTL_ENABLE_DEBUG_INFO = NO;
				SDKROOT = iphoneos;
				TARGETED_DEVICE_FAMILY = "1,2";
				VALIDATE_PRODUCT = YES;
			};
			name = Release;
		};
		3E2A7FA81EC36187006194EC /* Debug */ = {
			isa = XCBuildConfiguration;
			baseConfigurationReference = A49C6DA8781C6A9455450851 /* Pods-libsovrin-demo.debug.xcconfig */;
			buildSettings = {
				ASSETCATALOG_COMPILER_APPICON_NAME = AppIcon;
				DEVELOPMENT_TEAM = ES8QU3D2A4;
				INFOPLIST_FILE = "libsovrin-demo/Info.plist";
				LD_RUNPATH_SEARCH_PATHS = "$(inherited) @executable_path/Frameworks @loader_path/Frameworks";
				PRODUCT_BUNDLE_IDENTIFIER = "com.evernym.libsovrin-demo";
				PRODUCT_NAME = "$(TARGET_NAME)";
			};
			name = Debug;
		};
		3E2A7FA91EC36187006194EC /* Release */ = {
			isa = XCBuildConfiguration;
			baseConfigurationReference = 070B273A719A0DC38A316D73 /* Pods-libsovrin-demo.release.xcconfig */;
			buildSettings = {
				ASSETCATALOG_COMPILER_APPICON_NAME = AppIcon;
				DEVELOPMENT_TEAM = ES8QU3D2A4;
				INFOPLIST_FILE = "libsovrin-demo/Info.plist";
				LD_RUNPATH_SEARCH_PATHS = "$(inherited) @executable_path/Frameworks @loader_path/Frameworks";
				PRODUCT_BUNDLE_IDENTIFIER = "com.evernym.libsovrin-demo";
				PRODUCT_NAME = "$(TARGET_NAME)";
			};
			name = Release;
		};
		3E2A7FAB1EC36187006194EC /* Debug */ = {
			isa = XCBuildConfiguration;
			buildSettings = {
				BUNDLE_LOADER = "$(TEST_HOST)";
				DEVELOPMENT_TEAM = ES8QU3D2A4;
				INFOPLIST_FILE = "libsovrin-demoTests/Info.plist";
				LD_RUNPATH_SEARCH_PATHS = "$(inherited) @executable_path/Frameworks @loader_path/Frameworks";
				PRODUCT_BUNDLE_IDENTIFIER = "com.evernym.libsovrin-demoTests";
				PRODUCT_NAME = "$(TARGET_NAME)";
				TEST_HOST = "$(BUILT_PRODUCTS_DIR)/libsovrin-demo.app/libsovrin-demo";
			};
			name = Debug;
		};
		3E2A7FAC1EC36187006194EC /* Release */ = {
			isa = XCBuildConfiguration;
			buildSettings = {
				BUNDLE_LOADER = "$(TEST_HOST)";
				DEVELOPMENT_TEAM = ES8QU3D2A4;
				INFOPLIST_FILE = "libsovrin-demoTests/Info.plist";
				LD_RUNPATH_SEARCH_PATHS = "$(inherited) @executable_path/Frameworks @loader_path/Frameworks";
				PRODUCT_BUNDLE_IDENTIFIER = "com.evernym.libsovrin-demoTests";
				PRODUCT_NAME = "$(TARGET_NAME)";
				TEST_HOST = "$(BUILT_PRODUCTS_DIR)/libsovrin-demo.app/libsovrin-demo";
			};
			name = Release;
		};
/* End XCBuildConfiguration section */

/* Begin XCConfigurationList section */
		3E2A7F801EC36186006194EC /* Build configuration list for PBXProject "libsovrin-demo" */ = {
			isa = XCConfigurationList;
			buildConfigurations = (
				3E2A7FA51EC36187006194EC /* Debug */,
				3E2A7FA61EC36187006194EC /* Release */,
			);
			defaultConfigurationIsVisible = 0;
			defaultConfigurationName = Release;
		};
		3E2A7FA71EC36187006194EC /* Build configuration list for PBXNativeTarget "libsovrin-demo" */ = {
			isa = XCConfigurationList;
			buildConfigurations = (
				3E2A7FA81EC36187006194EC /* Debug */,
				3E2A7FA91EC36187006194EC /* Release */,
			);
			defaultConfigurationIsVisible = 0;
			defaultConfigurationName = Release;
		};
		3E2A7FAA1EC36187006194EC /* Build configuration list for PBXNativeTarget "libsovrin-demoTests" */ = {
			isa = XCConfigurationList;
			buildConfigurations = (
				3E2A7FAB1EC36187006194EC /* Debug */,
				3E2A7FAC1EC36187006194EC /* Release */,
			);
			defaultConfigurationIsVisible = 0;
			defaultConfigurationName = Release;
		};
/* End XCConfigurationList section */
	};
	rootObject = 3E2A7F7D1EC36186006194EC /* Project object */;
}<|MERGE_RESOLUTION|>--- conflicted
+++ resolved
@@ -168,11 +168,8 @@
 				3E9CDB991ECC841700B1980D /* SignusDemo.mm */,
 				3ED5BE531EC9D8F200881380 /* LedgerDemo.mm */,
 				3E2FFA3E1ED5C06E00536EAD /* Anoncreds.m */,
-<<<<<<< HEAD
 				3E2A7FA41EC36187006194EC /* Info.plist */,
 				84881A841EE1A7B7001B5302 /* Ledger.m */,
-=======
->>>>>>> 4f616547
 			);
 			name = "Demo Tests";
 			sourceTree = "<group>";
