--- conflicted
+++ resolved
@@ -1,23 +1,5 @@
-<<<<<<< HEAD
-const {initRustAPI, initVcxWithConfig, provisionAgent} = require("./../dist/src");
+const { initRustAPI, initVcxWithConfig, provisionAgent } = require('./../dist/src')
 const ffi = require('ffi-napi');
-const os = require('os');
-
-async function loadPostgresPlugin (provisionConfig) {
-    const platform = os.platform()
-    const libPath = platform === "darwin" ? '/usr/local/lib/libindystrgpostgres.dylib' : '/usr/lib/libindystrgpostgres.so'
-    const myffi = ffi.Library(libPath, {postgresstorage_init: ['void', []]});
-    await myffi.postgresstorage_init()
-}
-
-async function initLibNullPay() {
-    const platform = os.platform()
-    const libPath = platform === "darwin" ? '/usr/local/lib/libnullpay.dylib' : '/usr/lib/libnullpay.so'
-    const myffi = ffi.Library(libPath, {nullpay_init: ['void', []]});
-    await myffi.nullpay_init();
-=======
-const { initRustAPI, initVcxWithConfig, provisionAgent } = require('./../dist/src')
-const ffi = require('ffi')
 const os = require('os')
 
 const extension = { darwin: '.dylib', linux: '.so', win32: '.dll' }
@@ -38,7 +20,6 @@
 async function initLibNullPay () {
   const myffi = ffi.Library(getLibraryPath('libnullpay'), { nullpay_init: ['void', []] })
   await myffi.nullpay_init()
->>>>>>> 6876fb25
 }
 
 async function initRustApiAndLogger (logLevel) {
