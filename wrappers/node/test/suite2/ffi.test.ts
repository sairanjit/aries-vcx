--- conflicted
+++ resolved
@@ -1,12 +1,8 @@
 import '../module-resolver-helper'
 
 import { assert } from 'chai'
-<<<<<<< HEAD
 import * as ffi from 'ffi-napi'
-=======
-import * as ffi from 'ffi'
 import * as os from 'os'
->>>>>>> 6876fb25
 import { initVcxTestMode, shouldThrow } from 'helpers/utils'
 import { initVcx, VCXCode, VCXRuntime } from 'src'
 
