<<<<<<< HEAD
from indy_sdk.anoncreds import issuer_create_claim
from indy_sdk.error import ErrorCode, IndyError
=======
import pytest

from indy.anoncreds import issuer_create_claim
from indy.error import ErrorCode, IndyError
>>>>>>> 7fc4ce83


# noinspection PyUnusedLocal
@pytest.mark.asyncio
async def test_issuer_create_claim_works(wallet_handle, prepopulated_wallet, claim_req_json, gvt_claim_json):
    await issuer_create_claim(wallet_handle, claim_req_json, gvt_claim_json, -1, -1)


# noinspection PyUnusedLocal
@pytest.mark.asyncio
async def test_issuer_create_claim_works_for_claim_does_not_correspond_to_claim_req(
        wallet_handle, prepopulated_wallet, claim_req_json, xyz_claim_json):
    with pytest.raises(IndyError) as e:
        await issuer_create_claim(wallet_handle, claim_req_json, xyz_claim_json, -1, -1)

    assert ErrorCode.CommonInvalidStructure == e.value.error_code


# noinspection PyUnusedLocal
@pytest.mark.asyncio
async def test_issuer_create_claim_works_for_for_invalid_wallet_handle(
        wallet_handle, prepopulated_wallet, claim_req_json, gvt_claim_json):
    invalid_wallet_handle = wallet_handle + 100

    with pytest.raises(IndyError) as e:
        await issuer_create_claim(invalid_wallet_handle, claim_req_json, gvt_claim_json, -1, -1)

    assert ErrorCode.WalletInvalidHandle == e.value.error_code<|MERGE_RESOLUTION|>--- conflicted
+++ resolved
@@ -1,12 +1,7 @@
-<<<<<<< HEAD
-from indy_sdk.anoncreds import issuer_create_claim
-from indy_sdk.error import ErrorCode, IndyError
-=======
 import pytest
 
 from indy.anoncreds import issuer_create_claim
 from indy.error import ErrorCode, IndyError
->>>>>>> 7fc4ce83
 
 
 # noinspection PyUnusedLocal
