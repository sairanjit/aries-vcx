--- conflicted
+++ resolved
@@ -1,11 +1,5 @@
-<<<<<<< HEAD
-from tests.utils import pool
-from indy_sdk.pool import close_pool_ledger, open_pool_ledger
-from indy_sdk.error import ErrorCode, IndyError
-=======
 from indy import pool
 from indy.error import ErrorCode, IndyError
->>>>>>> 7fc4ce83
 
 import pytest
 
