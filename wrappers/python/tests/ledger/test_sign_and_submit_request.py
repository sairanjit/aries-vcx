--- conflicted
+++ resolved
@@ -1,13 +1,7 @@
-<<<<<<< HEAD
-from tests.utils.wallet import create_and_open_wallet
-from indy_sdk import wallet, signus, ledger
-from indy_sdk.error import ErrorCode, IndyError
-=======
 import json
 
 from indy import wallet, signus, ledger
 from indy.error import ErrorCode, IndyError
->>>>>>> 7fc4ce83
 import pytest
 
 
