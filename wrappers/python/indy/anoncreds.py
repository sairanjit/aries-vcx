--- conflicted
+++ resolved
@@ -149,17 +149,6 @@
         - 'CL_ACCUM': Type-3 pairing based accumulator. Default for 'CL' claim definition type
     :param tag: allows to distinct between revocation registries for the same issuer and credential definition
     :param cred_def_id: id of stored in ledger credential definition
-<<<<<<< HEAD
-    :param config_json: {
-        "issuance_type": (optional) type of issuance. Currently supported:
-                1) ISSUANCE_BY_DEFAULT: all indices are assumed to be issued and initial accumulator is calculated over
-                                     all indices; Revocation Registry is updated only during revocation.
-             2) ISSUANCE_ON_DEMAND: nothing is issued initially accumulator is 1 (used by default);
-        "max_cred_num": maximum number of credentials the new registry can process.
-    }
-    :param tails_writer_handle:
-    :return: Revocation registry id, definition json and entry json
-=======
     :param config_json: type-specific configuration of revocation registry as json:
         - 'CL_ACCUM':
             "issuance_type": (optional) type of issuance. Currently supported:
@@ -168,13 +157,11 @@
                 2) ISSUANCE_ON_DEMAND: nothing is issued initially accumulator is 1 (used by default);
             "max_cred_num": maximum number of claims the new registry can process (optional, default 100000)
         }
-    :param tails_writer_type:
-    :param tails_writer_config:
+    :param tails_writer_handle:
     :return: 
         revoc_reg_id: identifier of created revocation registry definition
         revoc_reg_def_json: public part of revocation registry definition
         revoc_reg_entry_json: revocation registry entry that defines initial state of revocation registry
->>>>>>> 59d2801d
     """
 
     logger = logging.getLogger(__name__)
