use std::ffi::CString;

use indy::{CommandHandle, INVALID_WALLET_HANDLE};
use libc::c_char;

use error::prelude::*;
use settings;
use utils::cstring::CStringUtils;
use utils::error;
use utils::libindy::{ledger, pool, wallet};
use utils::libindy::pool::{init_pool, is_pool_open};
use utils::threadpool::spawn;
use utils::version_constants;
use indy_sys::INVALID_POOL_HANDLE;

/// Initializes VCX with config settings
///
/// example configuration is in libvcx/sample_config/config.json
///
/// #Params
/// command_handle: command handle to map callback to user context.
///
/// config: config as json.
/// The list of available options see here: https://github.com/hyperledger/indy-sdk/blob/master/docs/configuration.md
///
/// cb: Callback that provides error status of initialization
///
/// #Returns
/// Error code as a u32
#[no_mangle]
pub extern fn vcx_init_with_config(command_handle: CommandHandle,
                                   config: *const c_char,
                                   cb: Option<extern fn(xcommand_handle: CommandHandle, err: u32)>) -> u32 {
    // Todo: Either deprecate function this, or refactor to reuse code in vcx_init_core
    info!("vcx_init_with_config >>>");

    check_useful_c_str!(config,VcxErrorKind::InvalidOption);
    check_useful_c_callback!(cb, VcxErrorKind::InvalidOption);

    trace!("vcx_init(command_handle: {}, config: {:?})",
           command_handle, config);

    if config == "ENABLE_TEST_MODE" {
        settings::set_config_value(settings::CONFIG_ENABLE_TEST_MODE, "true");
        settings::set_defaults();
        warn!("Initialized with ENABLE_TEST_MODE. Using settings: {:?}", settings::settings_as_string());
    } else {
        match settings::process_config_string(&config, true) {
            Err(e) => {
                error!("Invalid configuration specified: {}", e);
                return e.into();
            }
            Ok(_) => (),
        }
    };

    _finish_init(command_handle, cb)
}

/// Initializes VCX with config settings
///
/// example configuration is in libvcx/sample_config/config.json
///
/// #Params
/// command_handle: command handle to map callback to user context.
///
/// config: config as json.
/// The list of available options see here: https://github.com/hyperledger/indy-sdk/blob/master/docs/configuration.md
///
/// cb: Callback that provides error status of initialization
///
/// #Returns
/// Error code as a u32
#[no_mangle]
pub extern fn vcx_init_core(config: *const c_char) -> u32 {
    info!("vcx_init_with_config >>>");
    info!("libvcx version: {}{}", version_constants::VERSION, version_constants::REVISION);

    check_useful_c_str!(config, VcxErrorKind::InvalidOption);
    info!("vcx_init_with_config :: config = {}", config);

    if config == "ENABLE_TEST_MODE" {
        settings::set_config_value(settings::CONFIG_ENABLE_TEST_MODE, "true");
        settings::set_defaults();
    } else {
        match settings::process_config_string(&config, true) {
            Err(e) => {
                error!("Invalid configuration specified: {}", e);
                return e.into();
            }
            Ok(_) => (),
        }
    };

    settings::log_settings();
    ::utils::threadpool::init();
    error::SUCCESS.code_num
}

/// Opens pool based on vcx configuration previously set via vcx_init_core
///
/// #Params
/// command_handle: command handle to map callback to user context.
///
/// cb: Callback that provides error status of initialization
///
/// #Returns
/// Error code as a u32
#[no_mangle]
pub extern fn vcx_open_pool(command_handle: CommandHandle, cb: extern fn(xcommand_handle: CommandHandle, err: u32)) -> u32 {
    info!("vcx_open_pool >>>");
    if is_pool_open() {
        error!("vcx_open_pool :: Pool connection is already open.");
        return VcxError::from_msg(VcxErrorKind::AlreadyInitialized, "Pool connection is already open.").into();
    }
    let path = match settings::get_config_value(settings::CONFIG_GENESIS_PATH) {
        Ok(result) => result,
        Err(_) => {
            error!("vcx_open_pool :: Failed to init pool because CONFIG_GENESIS_PATH was not set");
            return error::INVALID_CONFIGURATION.code_num;
        }
    };
    let pool_name = settings::get_config_value(settings::CONFIG_POOL_NAME).unwrap_or(settings::DEFAULT_POOL_NAME.to_string());
    let pool_config = settings::get_config_value(settings::CONFIG_POOL_CONFIG).ok();

    spawn(move || {
        match init_pool(&pool_name, &path, pool_config.as_ref().map(String::as_str)) {
            Ok(()) => {
                info!("vcx_open_pool :: Vcx Pool Init Successful");
                cb(command_handle, error::SUCCESS.code_num)
            },
            Err(e) => {
                error!("vcx_open_pool :: Vcx Pool Init Error {}.", e);
                cb(command_handle, e.into());
                return Ok(());
            }
        }
        Ok(())
    });
    error::SUCCESS.code_num
}

/// Opens wallet based on vcx configuration previously set via vcx_init_core
///
/// #Params
/// command_handle: command handle to map callback to user context.
///
/// cb: Callback that provides error status of initialization
///
/// #Returns
/// Error code as a u32
#[no_mangle]
pub extern fn vcx_open_wallet(command_handle: CommandHandle, cb: extern fn(xcommand_handle: CommandHandle, err: u32)) -> u32 {
    info!("vcx_open_wallet >>>");
    if wallet::get_wallet_handle() != INVALID_WALLET_HANDLE {
        error!("vcx_open_wallet :: Wallet was already initialized.");
        return VcxError::from_msg(VcxErrorKind::AlreadyInitialized, "Wallet was already initialized").into();
    }
    let wallet_name = match settings::get_config_value(settings::CONFIG_WALLET_NAME) {
        Ok(x) => x,
        Err(_) => {
            error!("vcx_open_wallet :: Value of setting {} was not set.", settings::CONFIG_WALLET_NAME);
            return error::INVALID_CONFIGURATION.code_num
        }
    };

    let wallet_type = settings::get_config_value(settings::CONFIG_WALLET_TYPE).ok();
    let storage_config = settings::get_config_value(settings::CONFIG_WALLET_STORAGE_CONFIG).ok();
    let storage_creds = settings::get_config_value(settings::CONFIG_WALLET_STORAGE_CREDS).ok();

    spawn(move || {
        match wallet::open_wallet(&wallet_name, wallet_type.as_ref().map(String::as_str),
                                  storage_config.as_ref().map(String::as_str), storage_creds.as_ref().map(String::as_str)) {
            Ok(_) => {
                info!("vcx_open_wallet :: Init Vcx Wallet Successful");
                cb(command_handle, error::SUCCESS.code_num)
            },
            Err(e) => {
                error!("vcx_open_wallet :: Init Vcx Wallet Error {}.", e);
                cb(command_handle, e.into());
                return Ok(());
            }
        }
        Ok(())
    });
    error::SUCCESS.code_num
}


/// Initializes VCX with config file
///
/// An example file is at libvcx/sample_config/config.json
/// The list of available options see here: https://github.com/hyperledger/indy-sdk/blob/master/docs/configuration.md
/// NOTE: If a webhook url is present in the config, an agent is expected to have been provisioned
///
/// #Params
/// command_handle: command handle to map callback to user context.
///
/// config_path: path to a config file to populate config attributes
///
/// cb: Callback that provides error status of initialization
///
/// #Returns
/// Error code as a u32
#[no_mangle]
pub extern fn vcx_init(command_handle: CommandHandle,
                       config_path: *const c_char,
                       cb: Option<extern fn(xcommand_handle: CommandHandle, err: u32)>) -> u32 {
    info!("vcx_init >>>");

    check_useful_c_callback!(cb, VcxErrorKind::InvalidOption);

    trace!("vcx_init(command_handle: {}, config_path: {:?})",
           command_handle, config_path);


    if !config_path.is_null() {
        check_useful_c_str!(config_path,VcxErrorKind::InvalidOption);

        if config_path == "ENABLE_TEST_MODE" {
            settings::set_config_value(settings::CONFIG_ENABLE_TEST_MODE, "true");
            settings::set_defaults();
            warn!("vcx_init:: Initialized with ENABLE_TEST_MODE. Using settings: {:?}", settings::settings_as_string());
        } else {
            match settings::process_config_file(&config_path) {
                Err(_) => {
                    return VcxError::from_msg(VcxErrorKind::InvalidConfiguration, "Cannot initialize with given config path.").into();
                }
                Ok(_) => {
                    match settings::validate_payment_method() {
                        Ok(_) => (),
                        Err(e) => return e.into()
                    }
                }
            };
        }
    } else {
        error!("Cannot initialize with given config path: config path is null.");
        return VcxError::from_msg(VcxErrorKind::InvalidConfiguration, "Cannot initialize with given config path: config path is null.").into();
    }

    _finish_init(command_handle, cb)
}

// Todo: Either deprecate function using this, or refactor this so it would resue code int
// vcx_open_wallet and vcx_open_pool
fn _finish_init(command_handle: CommandHandle, cb: extern fn(xcommand_handle: CommandHandle, err: u32)) -> u32 {
    info!("_finish_init: Going to finish VCX Init.");
    ::utils::threadpool::init();

    settings::log_settings();

    if wallet::get_wallet_handle() != INVALID_WALLET_HANDLE {
        error!("Library was already initialized");
        return VcxError::from_msg(VcxErrorKind::AlreadyInitialized, "Library was already initialized").into();
    }
    // Wallet name was already validated
    let wallet_name = match settings::get_config_value(settings::CONFIG_WALLET_NAME) {
        Ok(x) => x,
        Err(_) => {
            trace!("Using default wallet: {}", settings::DEFAULT_WALLET_NAME.to_string());
            settings::set_config_value(settings::CONFIG_WALLET_NAME, settings::DEFAULT_WALLET_NAME);
            settings::DEFAULT_WALLET_NAME.to_string()
        }
    };

    spawn(move || {
        info!("_finish_init: initializing pool");
        match settings::get_config_value(settings::CONFIG_GENESIS_PATH).ok() {
            Some(path) => {
                let pool_name = settings::get_config_value(settings::CONFIG_POOL_NAME)
                    .unwrap_or(settings::DEFAULT_POOL_NAME.to_string());
                let pool_config = settings::get_config_value(settings::CONFIG_POOL_CONFIG).ok();
                match init_pool(&pool_name, &path, pool_config.as_ref().map(String::as_str)) {
                    Ok(()) => (),
                    Err(e) => {
                        error!("Init Pool Error {}.", e);
                        cb(command_handle, e.into());
                        return Ok(());
                    }
                }
            },
            None => {
                warn!("Skipping pool initialization because config {} was not provided", settings::CONFIG_GENESIS_PATH);
            }
        };

        let wallet_type = settings::get_config_value(settings::CONFIG_WALLET_TYPE).ok();
        let storage_config = settings::get_config_value(settings::CONFIG_WALLET_STORAGE_CONFIG).ok();
        let storage_creds = settings::get_config_value(settings::CONFIG_WALLET_STORAGE_CREDS).ok();
        info!("_finish_init: opening wallet");
        match wallet::open_wallet(&wallet_name, wallet_type.as_ref().map(String::as_str),
                                  storage_config.as_ref().map(String::as_str), storage_creds.as_ref().map(String::as_str)) {
            Ok(_) => debug!("Init Wallet Successful"),
            Err(e) => {
                error!("Init Wallet Error {}.", e);
                cb(command_handle, e.into());
                return Ok(());
            }
        }

        info!("_finish_init: getting and setting webhook url");
        match settings::get_config_value(settings::CONFIG_WEBHOOK_URL) {
            Ok(webhook_url) => match ::messages::agent_utils::update_agent_webhook(&webhook_url) {
                Ok(()) => {
                    info!("Agent webhook url updated on init, webhook_url={}", webhook_url);
                    cb(command_handle, error::SUCCESS.code_num);
                }
                Err(e) => {
                    error!("Error updating agent webhook on init (did you provision an agent?): {}", e);
                    cb(command_handle, e.into());
                }
            }
            Err(e) => {
                debug!("webhook_url was not updated in agency: {}", e);
                cb(command_handle, error::SUCCESS.code_num);
            }
        }
        Ok(())
    });
    error::SUCCESS.code_num
}

/// Initialize vcx with the minimal configuration (wallet, pool must already be set with
/// vcx_wallet_set_handle() and vcx_pool_set_handle()) and without any agency configuration
///
/// # Example:
/// vcx_init_minimal -> '{"institution_name":"faber","institution_did":"44x8p4HubxzUK1dwxcc5FU",\
//      "institution_verkey":"444MFrZjXDoi2Vc8Mm14Ys112tEZdDegBZZoembFEATE"}'
///
/// #Params
///
/// config: minimal configuration
///
/// #Returns
/// Error code as u32
#[no_mangle]
pub extern fn vcx_init_minimal(config: *const c_char) -> u32 {
    // todo: Consider deprecating this, we now have more fine-grained init functions - vcx_init_core, vcx_open_wallet, vcx_open_pool
    check_useful_c_str!(config,VcxErrorKind::InvalidOption);

    trace!("vcx_init_minimal(config: {:?})", config);

    if config == "ENABLE_TEST_MODE" {
        settings::set_config_value(settings::CONFIG_ENABLE_TEST_MODE, "true");
        settings::set_defaults();
    } else {
        match settings::process_config_string(&config, false) {
            Err(e) => {
                error!("Invalid configuration specified: {}", e);
                return e.into();
            }
            Ok(_) => (),
        }
    };

    if wallet::get_wallet_handle() == INVALID_WALLET_HANDLE || pool::get_pool_handle().is_err() {
        error!("Library cannot be initialized without wallet/pool");
        return error::INVALID_STATE.code_num;
    }

    ::utils::threadpool::init();

    settings::log_settings();

    trace!("libvcx version: {}{}", version_constants::VERSION, version_constants::REVISION);

    error::SUCCESS.code_num
}

lazy_static! {
    pub static ref VERSION_STRING: CString = CString::new(format!("{}{}", version_constants::VERSION, version_constants::REVISION)).unwrap();
}

#[no_mangle]
pub extern fn vcx_version() -> *const c_char {
    info!("vcx_version >>>");
    VERSION_STRING.as_ptr()
}

/// Reset libvcx to a pre-configured state, releasing/deleting any handles and freeing memory
///
/// libvcx will be inoperable and must be initialized again with vcx_init_with_config
///
/// #Params
/// delete: specify whether wallet/pool should be deleted
///
/// #Returns
/// Success
#[no_mangle]
pub extern fn vcx_shutdown(delete: bool) -> u32 {
    info!("vcx_shutdown >>>");
    trace!("vcx_shutdown(delete: {})", delete);

    match wallet::close_wallet() {
        Ok(()) => {}
        Err(_) => {}
    };

    match pool::close() {
        Ok(()) => {}
        Err(_) => {}
    };

    ::schema::release_all();
    ::connection::release_all();
    ::issuer_credential::release_all();
    ::credential_def::release_all();
    ::proof::release_all();
    ::disclosed_proof::release_all();
    ::credential::release_all();

    if delete {
        let pool_name = settings::get_config_value(settings::CONFIG_POOL_NAME)
            .unwrap_or(settings::DEFAULT_POOL_NAME.to_string());

        let wallet_name = settings::get_config_value(settings::CONFIG_WALLET_NAME)
            .unwrap_or(settings::DEFAULT_WALLET_NAME.to_string());

        let wallet_type = settings::get_config_value(settings::CONFIG_WALLET_TYPE).ok();

        match wallet::delete_wallet(&wallet_name, wallet_type.as_ref().map(String::as_str), None, None) {
            Ok(()) => (),
            Err(_) => (),
        };

        match pool::delete(&pool_name) {
            Ok(()) => (),
            Err(_) => (),
        };
    }

    settings::clear_config();
    trace!("vcx_shutdown(delete: {})", delete);
    error::SUCCESS.code_num
}

/// Get the message corresponding to an error code
///
/// #Params
/// error_code: code of error
///
/// #Returns
/// Error message
#[no_mangle]
pub extern fn vcx_error_c_message(error_code: u32) -> *const c_char {
    info!("vcx_error_c_message >>>");
    trace!("vcx_error_message(error_code: {})", error_code);
    error::error_c_message(&error_code).as_ptr()
}

/// Update setting to set new local institution information
///
/// #Params
/// name: institution name
/// logo_url: url containing institution logo
///
/// #Returns
/// Error code as u32
#[no_mangle]
pub extern fn vcx_update_institution_info(name: *const c_char, logo_url: *const c_char) -> u32 {
    info!("vcx_update_institution_info >>>");

    check_useful_c_str!(name, VcxErrorKind::InvalidConfiguration);
    check_useful_c_str!(logo_url, VcxErrorKind::InvalidConfiguration);
    trace!("vcx_update_institution_info(name: {}, logo_url: {})", name, logo_url);

    settings::set_config_value(::settings::CONFIG_INSTITUTION_NAME, &name);
    settings::set_config_value(::settings::CONFIG_INSTITUTION_LOGO_URL, &logo_url);

    error::SUCCESS.code_num
}

/// Update agency webhook url setting
///
/// #Params
///
/// command_handle: command handle to map callback to user context.
///
/// notification_webhook_url: URL to which the notifications should be sent
///
/// cb: Callback that provides error code of the result
///
/// #Returns
/// Error code as u32
#[no_mangle]
pub extern fn vcx_update_webhook_url(command_handle: CommandHandle,
                                     notification_webhook_url: *const c_char,
                                     cb: Option<extern fn(xcommand_handle: CommandHandle, err: u32)>) -> u32 {
    info!("vcx_update_webhook {:?} >>>", notification_webhook_url);

    check_useful_c_str!(notification_webhook_url, VcxErrorKind::InvalidOption);
    check_useful_c_callback!(cb, VcxErrorKind::InvalidOption);

    trace!("vcx_update_webhook(webhook_url: {})", notification_webhook_url);

    settings::set_config_value(::settings::CONFIG_WEBHOOK_URL, &notification_webhook_url);

    spawn(move || {
        match ::messages::agent_utils::update_agent_webhook(&notification_webhook_url[..]) {
            Ok(()) => {
                trace!("vcx_update_webhook_url_cb(command_handle: {}, rc: {})",
                       command_handle, error::SUCCESS.message);

                cb(command_handle, error::SUCCESS.code_num);
            }
            Err(err) => {
                warn!("vcx_update_webhook_url_cb(command_handle: {}, rc: {})",
                      command_handle, err);

                cb(command_handle, err.into());
            }
        };

        Ok(())
    });

    error::SUCCESS.code_num
}

/// Retrieve author agreement and acceptance mechanisms set on the Ledger
///
/// #params
///
/// command_handle: command handle to map callback to user context.
///
/// cb: Callback that provides array of matching messages retrieved
///
/// # Example author_agreement -> "{"text":"Default agreement", "version":"1.0.0", "aml": {"label1": "description"}}"
///
/// #Returns
/// Error code as a u32
#[no_mangle]
pub extern fn vcx_get_ledger_author_agreement(command_handle: CommandHandle,
                                              cb: Option<extern fn(xcommand_handle: CommandHandle, err: u32, author_agreement: *const c_char)>) -> u32 {
    info!("vcx_get_ledger_author_agreement >>>");

    check_useful_c_callback!(cb, VcxErrorKind::InvalidOption);

    trace!("vcx_get_ledger_author_agreement(command_handle: {})",
           command_handle);

    spawn(move || {
        match ledger::libindy_get_txn_author_agreement() {
            Ok(x) => {
                trace!("vcx_ledger_get_fees_cb(command_handle: {}, rc: {}, author_agreement: {})",
                       command_handle, error::SUCCESS.message, x);

                let msg = CStringUtils::string_to_cstring(x);
                cb(command_handle, error::SUCCESS.code_num, msg.as_ptr());
            }
            Err(e) => {
                error!("vcx_get_ledger_author_agreement(command_handle: {}, rc: {})",
                       command_handle, e);
                cb(command_handle, e.into(), ::std::ptr::null_mut());
            }
        };

        Ok(())
    });

    error::SUCCESS.code_num
}

/// Set some accepted agreement as active.
///
/// As result of successful call of this function appropriate metadata will be appended to each write request.
///
/// #Params
/// text and version - (optional) raw data about TAA from ledger.
///     These parameters should be passed together.
///     These parameters are required if hash parameter is ommited.
/// hash - (optional) hash on text and version. This parameter is required if text and version parameters are ommited.
/// acc_mech_type - mechanism how user has accepted the TAA
/// time_of_acceptance - UTC timestamp when user has accepted the TAA
///
/// #Returns
/// Error code as a u32
#[no_mangle]
pub extern fn vcx_set_active_txn_author_agreement_meta(text: *const c_char,
                                                       version: *const c_char,
                                                       hash: *const c_char,
                                                       acc_mech_type: *const c_char,
                                                       time_of_acceptance: u64) -> u32 {
    info!("vcx_set_active_txn_author_agreement_meta >>>");

    check_useful_opt_c_str!(text, VcxErrorKind::InvalidOption);
    check_useful_opt_c_str!(version, VcxErrorKind::InvalidOption);
    check_useful_opt_c_str!(hash, VcxErrorKind::InvalidOption);
    check_useful_c_str!(acc_mech_type, VcxErrorKind::InvalidOption);

    trace!("vcx_set_active_txn_author_agreement_meta(text: {:?}, version: {:?}, hash: {:?}, acc_mech_type: {:?}, time_of_acceptance: {:?})",
           text, version, hash, acc_mech_type, time_of_acceptance);

    match ::utils::author_agreement::set_txn_author_agreement(text, version, hash, acc_mech_type, time_of_acceptance) {
        Ok(()) => error::SUCCESS.code_num,
        Err(err) => err.into()
    }
}

#[no_mangle]
pub extern fn vcx_mint_tokens(seed: *const c_char, fees: *const c_char) {
    info!("vcx_mint_tokens >>>");

    // TODO: CHEC
    let seed = if !seed.is_null() {
        match CStringUtils::c_str_to_string(seed) {
            Ok(opt_val) => opt_val.map(String::from),
            Err(_) => return ()
        }
    } else {
        None
    };

    let fees = if !fees.is_null() {
        match CStringUtils::c_str_to_string(fees) {
            Ok(opt_val) => opt_val.map(String::from),
            Err(_) => return ()
        }
    } else {
        None
    };
    trace!("vcx_mint_tokens(seed: {:?}, fees: {:?})", seed, fees);

    ::utils::libindy::payments::mint_tokens_and_set_fees(None, None, fees, seed).unwrap_or_default();
}

/// Get details for last occurred error.
///
/// This function should be called in two places to handle both cases of error occurrence:
///     1) synchronous  - in the same application thread
///     2) asynchronous - inside of function callback
///
/// NOTE: Error is stored until the next one occurs in the same execution thread or until asynchronous callback finished.
///       Returning pointer has the same lifetime.
///
/// #Params
/// * `error_json_p` - Reference that will contain error details (if any error has occurred before)
///  in the format:
/// {
///     "backtrace": Optional<str> - error backtrace.
///         Collecting of backtrace can be enabled by setting environment variable `RUST_BACKTRACE=1`
///     "message": str - human-readable error description
/// }
///
#[no_mangle]
pub extern fn vcx_get_current_error(error_json_p: *mut *const c_char) {
    trace!("vcx_get_current_error >>> error_json_p: {:?}", error_json_p);

    let error = get_current_error_c_json();
    unsafe { *error_json_p = error };

    trace!("vcx_get_current_error: <<<");
}

#[cfg(test)]
mod tests {
    use std::ptr;

    use indy::WalletHandle;
    #[cfg(feature = "pool_tests")]
    use indy_sys::INVALID_POOL_HANDLE;

    use api::return_types_u32;
    use api::VcxStateType;
    use utils::{
        libindy::{
            wallet::{import, tests::export_test_wallet},
            pool::get_pool_handle,
        }
    };
    use utils::devsetup::*;
    #[cfg(any(feature = "agency", feature = "pool_tests"))]
    use utils::get_temp_dir_path;
    #[cfg(feature = "pool_tests")]
    use utils::libindy::pool::tests::delete_test_pool;
    #[cfg(feature = "pool_tests")]
    use utils::libindy::wallet::get_wallet_handle;
    use utils::timeout::TimeoutUtils;
    use utils::mockdata::mockdata_connection;

    use super::*;
    use utils::libindy::pool::tests::create_tmp_genesis_txn_file;
    use utils::libindy::wallet::delete_wallet;
    use api::wallet::{vcx_wallet_add_record, vcx_wallet_get_record};
    use api::wallet::tests::_test_add_and_get_wallet_record;
    use utils::libindy::pool::reset_pool_handle;

    #[cfg(any(feature = "agency", feature = "pool_tests"))]
    fn config() -> String {
        json!({"agency_did" : "72x8p4HubxzUK1dwxcc5FU",
               "remote_to_sdk_did" : "UJGjM6Cea2YVixjWwHN9wq",
               "sdk_to_remote_did" : "AB3JM851T4EQmhh8CdagSP",
               "sdk_to_remote_verkey" : "888MFrZjXDoi2Vc8Mm14Ys112tEZdDegBZZoembFEATE",
               "institution_name" : "evernym enterprise",
               "agency_verkey" : "91qMFrZjXDoi2Vc8Mm14Ys112tEZdDegBZZoembFEATE",
               "remote_to_sdk_verkey" : "91qMFrZjXDoi2Vc8Mm14Ys112tEZdDegBZZoembFEATE",
               "genesis_path": get_temp_dir_path("pool1.txn").to_str().unwrap(),
               "payment_method": "null",
               "pool_config": json!({"timeout":60}).to_string()
           }).to_string()
    }

    fn _vcx_init_c_closure(path: &str) -> Result<(), u32> {
        let cb = return_types_u32::Return_U32::new().unwrap();

        settings::set_config_value(settings::CONFIG_ENABLE_TEST_MODE, "agency");
        let rc = vcx_init(cb.command_handle,
                          CString::new(path.to_string()).unwrap().into_raw(),
                          Some(cb.get_callback()));
        if rc != error::SUCCESS.code_num {
            return Err(rc);
        }
        cb.receive(TimeoutUtils::some_medium())
    }

    fn _vcx_init_with_config_c_closure(config: &str) -> Result<(), u32> {
        let cb = return_types_u32::Return_U32::new().unwrap();

        settings::set_config_value(settings::CONFIG_ENABLE_TEST_MODE, "agency");
        let rc = vcx_init_with_config(cb.command_handle,
                                      CString::new(config.to_string()).unwrap().into_raw(),
                                      Some(cb.get_callback()));
        if rc != error::SUCCESS.code_num {
            return Err(rc);
        }
        cb.receive(TimeoutUtils::some_medium())
    }

    #[cfg(feature = "pool_tests")]
    #[test]
    fn test_init_with_file() {
        let _setup = SetupWalletAndPool::init();

        let config = TempFile::create_with_data("test_init.json", &config());

        _vcx_init_c_closure(&config.path).unwrap();

        // Assert wallet and pool was initialized
        assert_ne!(get_pool_handle().unwrap(), 0);
    }

    #[cfg(feature = "pool_tests")]
    #[test]
    fn test_init_with_file_no_payment_method() {
        let _setup = SetupEmpty::init();

        let config = json!({
            "wallet_name": settings::DEFAULT_WALLET_NAME,
            "wallet_key": settings::DEFAULT_WALLET_KEY,
            "wallet_key_derivation": settings::DEFAULT_WALLET_KEY_DERIVATION,
        }).to_string();

        let config = TempFile::create_with_data("test_init.json", &config);

        let rc = _vcx_init_c_closure(&config.path).unwrap_err();
        assert_eq!(rc, error::MISSING_PAYMENT_METHOD.code_num);
    }

    #[cfg(feature = "pool_tests")]
    #[test]
    fn test_init_with_config() {
        let _setup = SetupWalletAndPool::init();

        _vcx_init_with_config_c_closure(&config()).unwrap();

        // Assert pool was initialized
        assert_ne!(get_pool_handle().unwrap(), 0);
    }

    #[cfg(feature = "pool_tests")]
    #[test]
    fn test_init_fails_when_open_pool_fails() {
        let _setup = SetupDefaultWallet::init();

        // Write invalid genesis.txn
        let _genesis_transactions = TempFile::create_with_data(::utils::constants::GENESIS_PATH, "{}");

        let err = _vcx_init_with_config_c_closure(&config()).unwrap_err();
        assert_eq!(err, error::POOL_LEDGER_CONNECT.code_num);

        assert_eq!(get_pool_handle().unwrap_err().kind(), VcxErrorKind::NoPoolOpen);
        assert_eq!(get_wallet_handle(), INVALID_WALLET_HANDLE);

        delete_test_pool();
    }

    #[test]
    #[cfg(feature = "general_test")]
    fn test_init_can_be_called_with_no_pool_config() {
        let _setup = SetupDefaultWallet::init();

        let content = json!({
            "wallet_name": settings::DEFAULT_WALLET_NAME,
            "wallet_key": settings::DEFAULT_WALLET_KEY,
            "wallet_key_derivation": settings::DEFAULT_WALLET_KEY_DERIVATION,
        }).to_string();

        _vcx_init_with_config_c_closure(&content).unwrap();

        // assert that pool was never initialized
        assert!(get_pool_handle().is_err());
    }

    #[test]
    #[cfg(feature = "general_test")]
    fn test_init_fails_with_no_wallet_key() {
        let _setup = SetupEmpty::init();

        let content = json!({
            "wallet_name": settings::DEFAULT_WALLET_NAME,
        }).to_string();

        let rc = _vcx_init_with_config_c_closure(&content).unwrap_err();
        assert_eq!(rc, error::MISSING_WALLET_KEY.code_num);
    }

    #[test]
    #[cfg(feature = "general_test")]
    fn test_config_with_no_wallet_uses_default() {
        let _setup = SetupEmpty::init();

        assert!(settings::get_config_value(settings::CONFIG_WALLET_NAME).is_err());

        let content = json!({
            "wallet_key": "key"
        }).to_string();

        _vcx_init_with_config_c_closure(&content).unwrap_err();

        // Assert default wallet name
        assert_eq!(settings::get_config_value(settings::CONFIG_WALLET_NAME).unwrap(), settings::DEFAULT_WALLET_NAME);
    }

    #[cfg(feature = "pool_tests")]
    #[test]
    fn test_vcx_init_with_default_values() {
        let _setup = SetupWalletAndPool::init();

        _vcx_init_with_config_c_closure("{}").unwrap();
    }

    #[cfg(feature = "pool_tests")]
    #[test]
    fn test_vcx_init_called_twice_fails() {
        let _setup = SetupWalletAndPool::init();

        _vcx_init_with_config_c_closure("{}").unwrap();

        // Repeat call
        let rc = _vcx_init_with_config_c_closure("{}").unwrap_err();
        assert_eq!(rc, error::ALREADY_INITIALIZED.code_num);
    }

    #[cfg(feature = "pool_tests")]
    #[test]
    fn test_vcx_init_called_twice_passes_after_shutdown() {
        for _ in 0..2 {
            let _setup = SetupDefaults::init();

            wallet::create_wallet(settings::DEFAULT_WALLET_NAME, None, None, None).unwrap();
            pool::tests::create_test_pool();

            _vcx_init_with_config_c_closure("{}").unwrap();

            //Assert config values were set correctly
            assert_eq!(settings::get_config_value("wallet_name").unwrap(), settings::DEFAULT_WALLET_NAME);

            //Verify shutdown was successful
            vcx_shutdown(true);
            assert_eq!(settings::get_config_value("wallet_name").unwrap_err().kind(), VcxErrorKind::InvalidConfiguration);
        }
    }

    #[cfg(feature = "pool_tests")]
    #[test]
    fn test_init_fails_with_open_wallet() {
        let _setup = SetupLibraryWalletPoolZeroFees::init();

        let config = TempFile::create_with_data("test_init.json", &config());

        let rc = _vcx_init_c_closure(&config.path).unwrap_err();
        assert_eq!(rc, error::ALREADY_INITIALIZED.code_num);
    }

    #[test]
    #[cfg(feature = "general_test")]
    fn test_init_after_importing_wallet_success() {
        let _setup = SetupDefaults::init();

        let (export_wallet_path, wallet_name) = export_test_wallet();

        wallet::delete_wallet(&wallet_name, None, None, None).unwrap();

        let import_config = json!({
            settings::CONFIG_WALLET_NAME: &wallet_name,
            settings::CONFIG_WALLET_KEY: settings::DEFAULT_WALLET_KEY,
            settings::CONFIG_WALLET_KEY_DERIVATION: settings::DEFAULT_WALLET_KEY_DERIVATION,
            settings::CONFIG_WALLET_BACKUP_KEY: settings::DEFAULT_WALLET_BACKUP_KEY,
            settings::CONFIG_EXPORTED_WALLET_PATH: export_wallet_path.path,
        }).to_string();
        import(&import_config).unwrap();

        let content = json!({
            "wallet_name": &wallet_name,
            "wallet_key": settings::DEFAULT_WALLET_KEY,
            "wallet_key_derivation": settings::DEFAULT_WALLET_KEY_DERIVATION,
        }).to_string();

        _vcx_init_with_config_c_closure(&content).unwrap();

        vcx_shutdown(true);
    }

    #[test]
    #[cfg(feature = "general_test")]
    fn test_init_with_imported_wallet_fails_with_different_params() {
        let _setup = SetupDefaults::init();

        let (export_wallet_path, wallet_name) = export_test_wallet();

        wallet::delete_wallet(&wallet_name, None, None, None).unwrap();

        let import_config = json!({
            settings::CONFIG_WALLET_NAME: wallet_name.as_str(),
            settings::CONFIG_WALLET_KEY: settings::DEFAULT_WALLET_KEY,
            settings::CONFIG_WALLET_KEY_DERIVATION: settings::DEFAULT_WALLET_KEY_DERIVATION,
            settings::CONFIG_EXPORTED_WALLET_PATH: export_wallet_path.path,
            settings::CONFIG_WALLET_BACKUP_KEY: settings::DEFAULT_WALLET_BACKUP_KEY,
        }).to_string();
        import(&import_config).unwrap();

        let content = json!({
            "wallet_name": "different_wallet_name",
            "wallet_key": settings::DEFAULT_WALLET_KEY,
            "wallet_key_derivation": settings::DEFAULT_WALLET_KEY_DERIVATION,
        }).to_string();

        let err = _vcx_init_with_config_c_closure(&content).unwrap_err();
        assert_eq!(err, error::WALLET_NOT_FOUND.code_num);

        wallet::delete_wallet(&wallet_name, None, None, None).unwrap();
    }

    #[test]
    #[cfg(feature = "general_test")]
    fn test_import_after_init_fails() {
        let _setup = SetupDefaults::init();

        let (export_wallet_path, wallet_name) = export_test_wallet();

        let content = json!({
            settings::CONFIG_WALLET_NAME: wallet_name.as_str(),
            "wallet_key": settings::DEFAULT_WALLET_KEY,
            "wallet_key_derivation": settings::DEFAULT_WALLET_KEY_DERIVATION
        }).to_string();

        _vcx_init_with_config_c_closure(&content).unwrap();

        let import_config = json!({
            settings::CONFIG_WALLET_NAME: wallet_name.as_str(),
            settings::CONFIG_WALLET_KEY: settings::DEFAULT_WALLET_KEY,
            settings::CONFIG_EXPORTED_WALLET_PATH: export_wallet_path.path,
            settings::CONFIG_WALLET_BACKUP_KEY: settings::DEFAULT_WALLET_BACKUP_KEY,
        }).to_string();
        assert_eq!(import(&import_config).unwrap_err().kind(), VcxErrorKind::DuplicationWallet);

        vcx_shutdown(true);
    }

    #[test]
    #[cfg(feature = "general_test")]
    fn test_init_bad_path() {
        let _setup = SetupEmpty::init();

        let rc = _vcx_init_c_closure("").unwrap_err();
        assert_eq!(rc, error::INVALID_OPTION.code_num);
    }

    #[test]
    #[cfg(feature = "general_test")]
    fn test_init_no_config_path() {
        let _setup = SetupEmpty::init();

        let cb = return_types_u32::Return_U32::new().unwrap();
        assert_eq!(vcx_init(cb.command_handle,
                            ptr::null(),
                            Some(cb.get_callback())),
                   error::INVALID_CONFIGURATION.code_num);
    }

    #[test]
    #[cfg(feature = "general_test")]
    fn test_shutdown_with_no_previous_config() {
        let _setup = SetupDefaults::init();

        vcx_shutdown(true);
        vcx_shutdown(false);
    }

    #[test]
    #[cfg(feature = "general_test")]
    fn test_shutdown() {
        let _setup = SetupAriesMocks::init();
        settings::set_config_value(settings::CONFIG_PROTOCOL_TYPE, "4.0");

        let data = r#"["name","male"]"#;
        let connection = ::connection::tests::build_test_connection_inviter_invited();
        let credentialdef = ::credential_def::create_and_publish_credentialdef("SID".to_string(), "NAME".to_string(), "4fUDR9R7fjwELRvH9JT6HH".to_string(), "id".to_string(), "tag".to_string(), "{}".to_string()).unwrap();
        let issuer_credential = ::issuer_credential::issuer_credential_create(credentialdef, "1".to_string(), "8XFh8yBzrpJQmNyZzgoTqB".to_owned(), "credential_name".to_string(), "{\"attr\":\"value\"}".to_owned(), 1).unwrap();
        let proof = ::proof::create_proof("1".to_string(), "[]".to_string(), "[]".to_string(), r#"{"support_revocation":false}"#.to_string(), "Optional".to_owned()).unwrap();
        let schema = ::schema::create_and_publish_schema("5", "VsKV7grR1BUE29mG2Fm2kX".to_string(), "name".to_string(), "0.1".to_string(), data.to_string()).unwrap();
        let disclosed_proof = ::disclosed_proof::create_proof("id", ::utils::mockdata::mockdata_proof::ARIES_PROOF_REQUEST_PRESENTATION).unwrap();
        let credential = ::credential::credential_create_with_offer("name", ::utils::mockdata::mockdata_credex::ARIES_CREDENTIAL_OFFER).unwrap();

        vcx_shutdown(true);
        assert_eq!(::connection::release(connection).unwrap_err().kind(), VcxErrorKind::InvalidConnectionHandle);
        assert_eq!(::issuer_credential::release(issuer_credential).unwrap_err().kind(), VcxErrorKind::InvalidIssuerCredentialHandle);
        assert_eq!(::schema::release(schema).unwrap_err().kind(), VcxErrorKind::InvalidSchemaHandle);
        assert_eq!(::proof::release(proof).unwrap_err().kind(), VcxErrorKind::InvalidProofHandle);
        assert_eq!(::credential_def::release(credentialdef).unwrap_err().kind(), VcxErrorKind::InvalidCredDefHandle);
        assert_eq!(::credential::release(credential).unwrap_err().kind(), VcxErrorKind::InvalidCredentialHandle);
        assert_eq!(::disclosed_proof::release(disclosed_proof).unwrap_err().kind(), VcxErrorKind::InvalidDisclosedProofHandle);
        assert_eq!(wallet::get_wallet_handle(), INVALID_WALLET_HANDLE);
    }

    #[test]
    #[cfg(feature = "general_test")]
    fn test_error_c_message() {
        let _setup = SetupAriesMocks::init();

        let c_message = CStringUtils::c_str_to_string(vcx_error_c_message(0)).unwrap().unwrap();
        assert_eq!(c_message, error::SUCCESS.message);

        let c_message = CStringUtils::c_str_to_string(vcx_error_c_message(1001)).unwrap().unwrap();
        assert_eq!(c_message, error::UNKNOWN_ERROR.message);

        let c_message = CStringUtils::c_str_to_string(vcx_error_c_message(100100)).unwrap().unwrap();
        assert_eq!(c_message, error::UNKNOWN_ERROR.message);

        let c_message = CStringUtils::c_str_to_string(vcx_error_c_message(1021)).unwrap().unwrap();
        assert_eq!(c_message, error::INVALID_ATTRIBUTES_STRUCTURE.message);
    }

    #[test]
    #[cfg(feature = "general_test")]
    fn test_vcx_version() {
        let _setup = SetupDefaults::init();

        let return_version = CStringUtils::c_str_to_string(vcx_version()).unwrap().unwrap();
        assert!(return_version.len() > 5);
    }

    #[test]
    #[cfg(feature = "general_test")]
    fn test_vcx_update_institution_info() {
        let _setup = SetupDefaults::init();

        let new_name = "new_name";
        let new_url = "http://www.evernym.com";
        assert_ne!(new_name, &settings::get_config_value(::settings::CONFIG_INSTITUTION_NAME).unwrap());
        assert_ne!(new_url, &settings::get_config_value(::settings::CONFIG_INSTITUTION_LOGO_URL).unwrap());

        assert_eq!(error::SUCCESS.code_num, vcx_update_institution_info(CString::new(new_name.to_string()).unwrap().into_raw(),
                                                                        CString::new(new_url.to_string()).unwrap().into_raw()));

        assert_eq!(new_name, &settings::get_config_value(::settings::CONFIG_INSTITUTION_NAME).unwrap());
        assert_eq!(new_url, &settings::get_config_value(::settings::CONFIG_INSTITUTION_LOGO_URL).unwrap());
    }

    #[test]
    #[cfg(feature = "general_test")]
    fn test_vcx_update_institution_webhook() {
        let _setup = SetupDefaults::init();

        let webhook_url = "http://www.evernym.com";
        assert_ne!(webhook_url, &settings::get_config_value(::settings::CONFIG_WEBHOOK_URL).unwrap());

        let cb = return_types_u32::Return_U32::new().unwrap();
        assert_eq!(error::SUCCESS.code_num, vcx_update_webhook_url(cb.command_handle,
                                                                   CString::new(webhook_url.to_string()).unwrap().into_raw(),
                                                                   Some(cb.get_callback())));

        assert_eq!(webhook_url, &settings::get_config_value(::settings::CONFIG_WEBHOOK_URL).unwrap());
    }

    #[test]
    #[cfg(feature = "general_test")]
    fn get_current_error_works_for_no_error() {
        let _setup = SetupDefaults::init();

        ::error::reset_current_error();

        let mut error_json_p: *const c_char = ptr::null();

        vcx_get_current_error(&mut error_json_p);
        assert_eq!(None, CStringUtils::c_str_to_string(error_json_p).unwrap());
    }

    #[test]
    #[cfg(feature = "general_test")]
    fn get_current_error_works_for_sync_error() {
        let _setup = SetupDefaults::init();

        ::api::utils::vcx_provision_agent(ptr::null());

        let mut error_json_p: *const c_char = ptr::null();
        vcx_get_current_error(&mut error_json_p);
        assert!(CStringUtils::c_str_to_string(error_json_p).unwrap().is_some());
    }

    #[test]
    #[cfg(feature = "general_test")]
    fn get_current_error_works_for_async_error() {
        let _setup = SetupDefaults::init();

        extern fn cb(_storage_handle: i32,
                     _err: u32,
                     _config: *const c_char) {
            let mut error_json_p: *const c_char = ptr::null();
            vcx_get_current_error(&mut error_json_p);
            assert!(CStringUtils::c_str_to_string(error_json_p).unwrap().is_some());
        }

        let config = CString::new("{}").unwrap();
        ::api::utils::vcx_agent_provision_async(0, config.as_ptr(), Some(cb));
        ::std::thread::sleep(::std::time::Duration::from_secs(1));
    }

    #[test]
    #[cfg(feature = "general_test")]
    fn test_vcx_set_active_txn_author_agreement_meta() {
        let _setup = SetupAriesMocks::init();

        assert!(&settings::get_config_value(::settings::CONFIG_TXN_AUTHOR_AGREEMENT).is_err());

        let text = "text";
        let version = "1.0.0";
        let acc_mech_type = "type 1";
        let time_of_acceptance = 123456789;

        assert_eq!(error::SUCCESS.code_num, vcx_set_active_txn_author_agreement_meta(CString::new(text.to_string()).unwrap().into_raw(),
                                                                                     CString::new(version.to_string()).unwrap().into_raw(),
                                                                                     ::std::ptr::null(),
                                                                                     CString::new(acc_mech_type.to_string()).unwrap().into_raw(),
                                                                                     time_of_acceptance));

        let expected = json!({
            "text": text,
            "version": version,
            "acceptanceMechanismType": acc_mech_type,
            "timeOfAcceptance": time_of_acceptance,
        });

        let auth_agreement = settings::get_config_value(::settings::CONFIG_TXN_AUTHOR_AGREEMENT).unwrap();
        let auth_agreement = ::serde_json::from_str::<::serde_json::Value>(&auth_agreement).unwrap();

        assert_eq!(expected, auth_agreement);

        ::settings::set_defaults();
    }

    #[test]
    #[cfg(feature = "general_test")]
    fn test_vcx_get_ledger_author_agreement() {
        let _setup = SetupAriesMocks::init();

        let cb = return_types_u32::Return_U32_STR::new().unwrap();
        assert_eq!(vcx_get_ledger_author_agreement(cb.command_handle,
                                                   Some(cb.get_callback())), error::SUCCESS.code_num);
        let agreement = cb.receive(TimeoutUtils::some_short()).unwrap();
        assert_eq!(::utils::constants::DEFAULT_AUTHOR_AGREEMENT, agreement.unwrap());
    }

    #[cfg(feature = "pool_tests")]
    fn get_settings() -> String {
        json!({
            settings::CONFIG_AGENCY_DID:           settings::get_config_value(settings::CONFIG_AGENCY_DID).unwrap(),
            settings::CONFIG_AGENCY_VERKEY:        settings::get_config_value(settings::CONFIG_AGENCY_VERKEY).unwrap(),
            settings::CONFIG_AGENCY_ENDPOINT:      settings::get_config_value(settings::CONFIG_AGENCY_ENDPOINT).unwrap(),
            settings::CONFIG_REMOTE_TO_SDK_DID:    settings::get_config_value(settings::CONFIG_REMOTE_TO_SDK_DID).unwrap(),
            settings::CONFIG_REMOTE_TO_SDK_VERKEY: settings::get_config_value(settings::CONFIG_REMOTE_TO_SDK_VERKEY).unwrap(),
            settings::CONFIG_SDK_TO_REMOTE_DID:    settings::get_config_value(settings::CONFIG_SDK_TO_REMOTE_DID).unwrap(),
            settings::CONFIG_SDK_TO_REMOTE_VERKEY: settings::get_config_value(settings::CONFIG_SDK_TO_REMOTE_VERKEY).unwrap(),
            settings::CONFIG_INSTITUTION_NAME:     settings::get_config_value(settings::CONFIG_INSTITUTION_NAME).unwrap(),
            settings::CONFIG_INSTITUTION_DID:      settings::get_config_value(settings::CONFIG_INSTITUTION_DID).unwrap(),
            settings::CONFIG_INSTITUTION_LOGO_URL: settings::get_config_value(settings::CONFIG_INSTITUTION_LOGO_URL).unwrap(),
            settings::CONFIG_PAYMENT_METHOD:       settings::get_config_value(settings::CONFIG_PAYMENT_METHOD).unwrap()
        }).to_string()
    }

    fn _vcx_init_minimal_c_closure(content: &str) -> u32 {
        vcx_init_minimal(CString::new(content).unwrap().into_raw())
    }

    #[cfg(feature = "pool_tests")]
    #[test]
    fn test_init_minimal() {
        let _setup = SetupLibraryWalletPoolZeroFees::init();

        let config = get_settings();

        settings::clear_config();

        // Store settings and handles
        let wallet_handle = ::utils::libindy::wallet::get_wallet_handle();
        let pool_handle = ::utils::libindy::pool::get_pool_handle().unwrap();
        assert_ne!(wallet_handle, INVALID_WALLET_HANDLE);
        assert_ne!(pool_handle, INVALID_POOL_HANDLE);

        // Reset handles to 0
        assert_eq!(::api::utils::vcx_pool_set_handle(INVALID_POOL_HANDLE), INVALID_POOL_HANDLE);
        assert_eq!(::api::wallet::vcx_wallet_set_handle(INVALID_WALLET_HANDLE), INVALID_WALLET_HANDLE);

        // Test for errors when handles not set
        assert_ne!(error::SUCCESS.code_num, _vcx_init_minimal_c_closure(&config));
        ::api::wallet::vcx_wallet_set_handle(wallet_handle);

        assert_ne!(error::SUCCESS.code_num, _vcx_init_minimal_c_closure(&config));
        ::api::utils::vcx_pool_set_handle(pool_handle);

        // NOTE: handles are set independently, test config with no wallet or pool
        assert_eq!(error::SUCCESS.code_num, _vcx_init_minimal_c_closure(&config));

        // test that wallet and pool are operational
        ::utils::libindy::anoncreds::tests::create_and_store_credential(::utils::constants::DEFAULT_SCHEMA_ATTRS, false);

        settings::set_defaults();
    }

    #[test]
    #[cfg(feature = "general_test")]
    fn test_init_core() {
        let _setup = SetupEmpty::init();

        let genesis_path = create_tmp_genesis_txn_file();
        let config = json!({
          "agency_did": "VsKV7grR1BUE29mG2Fm2kX",
          "agency_endpoint": "http://localhost:8080",
          "agency_verkey": "Hezce2UWMZ3wUhVkh2LfKSs8nDzWwzs2Win7EzNN3YaR",
          "genesis_path": "/tmp/foo/bar",
          "institution_did": "V4SGRU86Z58d6TV7PBUe6f",
          "institution_logo_url": "https://example.org",
          "institution_name": "alice-9b2e793a-2e89-42c0-8941-dd3360bb2043",
          "institution_verkey": "GJ1SzoWzavQYfNL9XkaJdrQejfztN4XqdsiV4ct3LXKL",
          "protocol_type": "4.0",
          "remote_to_sdk_did": "L8U9Ae48mLGxx3drppU8Ph",
          "remote_to_sdk_verkey": "BRhUCTk6KFgUk9cnnL9ozfjtvEwXnSPRfUduzjpMaZca",
          "sdk_to_remote_did": "6Ke2y7C9WVSwDa4PieDtc9",
          "sdk_to_remote_verkey": "3uDfyP3As6aMQSjYdd95y3UNVkpn2wqTZ6MHrJcCCSFc",
          "wallet_key": "1234567",
          "wallet_name": "alice"
        });
        let cstring_config = CString::new(config.to_string()).unwrap().into_raw();
        assert_eq!(vcx_init_core(cstring_config), error::SUCCESS.code_num);
    }

    #[test]
    #[cfg(feature = "pool_tests")]
    fn test_init_pool() {
        let _setup = SetupEmpty::init();

        let genesis_path = create_tmp_genesis_txn_file();
        settings::set_config_value(settings::CONFIG_GENESIS_PATH, &genesis_path);

        let cb = return_types_u32::Return_U32::new().unwrap();
        let rc = vcx_open_pool(cb.command_handle, cb.get_callback());
        assert_eq!(rc, error::SUCCESS.code_num);
        cb.receive(TimeoutUtils::some_short());

        pool::close();
        delete_test_pool();
        settings::set_defaults();
    }

    #[test]
    #[cfg(feature = "general_test")]
    fn test_init_wallet() {
        let _setup = SetupWallet::init();

        let cb = return_types_u32::Return_U32::new().unwrap();
        let rc = vcx_open_wallet(cb.command_handle, cb.get_callback());
        assert_eq!(rc, error::SUCCESS.code_num);
        cb.receive(TimeoutUtils::some_custom(3));

        _test_add_and_get_wallet_record();

        settings::set_defaults();
    }

    #[test]
    #[cfg(feature = "pool_tests")]
    fn test_init_composed() {
        let _setup = SetupEmpty::init();
        let _setup_wallet = SetupWallet::init();

        let wallet_name = settings::get_config_value(settings::CONFIG_WALLET_NAME).unwrap();
        let wallet_key = settings::get_config_value(settings::CONFIG_WALLET_KEY).unwrap();
        let wallet_kdf = settings::get_config_value(settings::CONFIG_WALLET_KEY_DERIVATION).unwrap();
        let genesis_path = create_tmp_genesis_txn_file();

        let config = json!({
          "agency_did": "VsKV7grR1BUE29mG2Fm2kX",
          "agency_endpoint": "http://localhost:8080",
          "agency_verkey": "Hezce2UWMZ3wUhVkh2LfKSs8nDzWwzs2Win7EzNN3YaR",
          "genesis_path": genesis_path,
          "institution_did": "V4SGRU86Z58d6TV7PBUe6f",
          "institution_logo_url": "https://example.org",
          "institution_name": "alice-9b2e793a-2e89-42c0-8941-dd3360bb2043",
          "institution_verkey": "GJ1SzoWzavQYfNL9XkaJdrQejfztN4XqdsiV4ct3LXKL",
          "protocol_type": "4.0",
          "remote_to_sdk_did": "L8U9Ae48mLGxx3drppU8Ph",
          "remote_to_sdk_verkey": "BRhUCTk6KFgUk9cnnL9ozfjtvEwXnSPRfUduzjpMaZca",
          "sdk_to_remote_did": "6Ke2y7C9WVSwDa4PieDtc9",
          "sdk_to_remote_verkey": "3uDfyP3As6aMQSjYdd95y3UNVkpn2wqTZ6MHrJcCCSFc",
          "wallet_key": wallet_key,
          "wallet_key_derivation": wallet_kdf,
          "wallet_name": wallet_name,
          "protocol_version": "2"
        });

        info!("test_init_composed :: going to vcx_init_core");
        let cstring_config = CString::new(config.to_string()).unwrap().into_raw();
        assert_eq!(vcx_init_core(cstring_config), error::SUCCESS.code_num);
        {
            info!("test_init_composed :: going to vcx_open_pool");
            let cb = return_types_u32::Return_U32::new().unwrap();
            let rc = vcx_open_pool(cb.command_handle, cb.get_callback());
            assert_eq!(rc, error::SUCCESS.code_num);
            assert!(cb.receive(TimeoutUtils::some_short()).is_ok());
        }
        {
            info!("test_init_composed :: going to vcx_open_wallet");
            let cb = return_types_u32::Return_U32::new().unwrap();
            let rc = vcx_open_wallet(cb.command_handle, cb.get_callback());
            assert_eq!(rc, error::SUCCESS.code_num);
            assert!(cb.receive(TimeoutUtils::some_short()).is_ok());
        }
        configure_trustee_did();
        setup_libnullpay_nofees();

        info!("test_init_composed :: creating schema+creddef to verify wallet and pool connectivity");
        let attrs_list = json!(["address1", "address2", "city", "state", "zip"]).to_string();
        let (schema_id, _schema_json, cred_def_id, _cred_def_json, cred_def_handle, rev_reg_id) =
            ::utils::libindy::anoncreds::tests::create_and_store_credential_def(&attrs_list, true);
        assert!(schema_id.len() > 0);

        info!("test_init_composed :: going to cleanup");
        pool::close();
        delete_test_pool();
        settings::set_defaults();
    }

<<<<<<< HEAD
=======
    #[test]
    #[cfg(feature = "general_test")]
    #[cfg(feature = "to_restore")]
    fn test_no_agency_config() {
        let _setup = SetupAriesMocks::init();

        let config = json!({
            "institution_name": "faber",
            "institution_did": "44x8p4HubxzUK1dwxcc5FU",
            "institution_verkey": "444MFrZjXDoi2Vc8Mm14Ys112tEZdDegBZZoembFEATE"
        }).to_string();

        ::api::wallet::vcx_wallet_set_handle(WalletHandle(1));
        ::api::utils::vcx_pool_set_handle(1);

        let init_res = _vcx_init_minimal_c_closure(&config);
        assert_eq!(init_res, error::SUCCESS.code_num);

        let cred_handle = ::issuer_credential::from_string(&::api::issuer_credential::tests::issuer_credential_state_accepted()).unwrap();
        let connection_handle = ::connection::from_string(mockdata_connection::DEFAULT_SERIALIZED_CONNECTION).unwrap();
        let my_pw_did = ::connection::get_pw_did(connection_handle).unwrap();
        let their_pw_did = ::connection::get_their_pw_did(connection_handle).unwrap();

        let (offer, _) = ::issuer_credential::generate_credential_offer_msg(cred_handle).unwrap();
        let mycred = ::credential::credential_create_with_offer("test1", &offer).unwrap();
        let request = ::credential::generate_credential_request_msg(mycred, &my_pw_did, &their_pw_did).unwrap();
        ::issuer_credential::update_state(cred_handle, Some(request), None).unwrap();
        let cred = ::issuer_credential::generate_credential_msg(cred_handle, &my_pw_did).unwrap();
        ::credential::update_state(mycred, Some(cred), None).unwrap();
        assert_eq!(::credential::get_state(mycred).unwrap(), VcxStateType::VcxStateAccepted as u32);
    }

>>>>>>> fc8b9678
    #[cfg(feature = "pool_tests")]
    #[test]
    fn test_init_minimal_with_invalid_agency_config() {
        let _setup = SetupLibraryWalletPool::init();

        let config = json!({
            "institution_name": "faber",
            "institution_did": "44x8p4HubxzUK1dwxcc5FU",
            "institution_verkey": "444MFrZjXDoi2Vc8Mm14Ys112tEZdDegBZZoembFEATE"
        }).to_string();

        ::api::wallet::vcx_wallet_set_handle(get_wallet_handle());
        ::api::utils::vcx_pool_set_handle(get_pool_handle().unwrap());

        settings::clear_config();

        assert_eq!(_vcx_init_minimal_c_closure(&config), error::SUCCESS.code_num);

        let connection_handle = ::connection::create_connection("test_create_fails").unwrap();
        ::connection::connect(connection_handle, None).unwrap_err();

        settings::set_defaults();
    }

    #[cfg(feature = "pool_tests")]
    #[test]
    fn test_init_fails_with_not_found_pool_genesis_file() {
        let _setup = SetupDefaultWallet::init();

        let content = json!({
            "genesis_path": "invalid/txn/path",
            "wallet_name": settings::DEFAULT_WALLET_NAME,
            "wallet_key": settings::DEFAULT_WALLET_KEY,
            "wallet_key_derivation": settings::DEFAULT_WALLET_KEY_DERIVATION,
        }).to_string();

        let rc = _vcx_init_with_config_c_closure(&content).unwrap_err();
        assert_eq!(rc, error::INVALID_GENESIS_TXN_PATH.code_num);
    }
}<|MERGE_RESOLUTION|>--- conflicted
+++ resolved
@@ -1351,41 +1351,6 @@
         settings::set_defaults();
     }
 
-<<<<<<< HEAD
-=======
-    #[test]
-    #[cfg(feature = "general_test")]
-    #[cfg(feature = "to_restore")]
-    fn test_no_agency_config() {
-        let _setup = SetupAriesMocks::init();
-
-        let config = json!({
-            "institution_name": "faber",
-            "institution_did": "44x8p4HubxzUK1dwxcc5FU",
-            "institution_verkey": "444MFrZjXDoi2Vc8Mm14Ys112tEZdDegBZZoembFEATE"
-        }).to_string();
-
-        ::api::wallet::vcx_wallet_set_handle(WalletHandle(1));
-        ::api::utils::vcx_pool_set_handle(1);
-
-        let init_res = _vcx_init_minimal_c_closure(&config);
-        assert_eq!(init_res, error::SUCCESS.code_num);
-
-        let cred_handle = ::issuer_credential::from_string(&::api::issuer_credential::tests::issuer_credential_state_accepted()).unwrap();
-        let connection_handle = ::connection::from_string(mockdata_connection::DEFAULT_SERIALIZED_CONNECTION).unwrap();
-        let my_pw_did = ::connection::get_pw_did(connection_handle).unwrap();
-        let their_pw_did = ::connection::get_their_pw_did(connection_handle).unwrap();
-
-        let (offer, _) = ::issuer_credential::generate_credential_offer_msg(cred_handle).unwrap();
-        let mycred = ::credential::credential_create_with_offer("test1", &offer).unwrap();
-        let request = ::credential::generate_credential_request_msg(mycred, &my_pw_did, &their_pw_did).unwrap();
-        ::issuer_credential::update_state(cred_handle, Some(request), None).unwrap();
-        let cred = ::issuer_credential::generate_credential_msg(cred_handle, &my_pw_did).unwrap();
-        ::credential::update_state(mycred, Some(cred), None).unwrap();
-        assert_eq!(::credential::get_state(mycred).unwrap(), VcxStateType::VcxStateAccepted as u32);
-    }
-
->>>>>>> fc8b9678
     #[cfg(feature = "pool_tests")]
     #[test]
     fn test_init_minimal_with_invalid_agency_config() {
