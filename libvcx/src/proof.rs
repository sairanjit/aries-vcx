use serde_json;
use serde_json::Value;
use openssl;
use openssl::bn::{BigNum, BigNumRef};

use settings;
use api::{VcxStateType, ProofStateType};
use messages;
use messages::proofs::proof_message::{ProofMessage, CredInfo};
use messages::{RemoteMessageType, GeneralMessage};
use messages::payload::{Payloads, PayloadKinds};
use messages::thread::Thread;
use messages::get_message::get_ref_msg;
use messages::proofs::proof_request::{ProofRequestMessage, ProofRequestVersion};
use utils::error;
use utils::constants::*;
use utils::libindy::anoncreds;
use object_cache::ObjectCache;
use error::prelude::*;
use utils::openssl::encode;
use utils::qualifier;
use messages::proofs::proof_message::get_credential_info;

use v3::handlers::proof_presentation::verifier::verifier::Verifier;
use connection::{get_agent_info, MyAgentInfo, get_agent_attr};

lazy_static! {
    static ref PROOF_MAP: ObjectCache<Proofs> = Default::default();
}

#[derive(Serialize, Deserialize, Debug)]
#[serde(tag = "version", content = "data")]
enum Proofs {
    #[serde(rename = "1.0")]
    V1(Proof),
    #[serde(rename = "2.0")]
    V3(Verifier),
}

#[derive(Serialize, Deserialize, Debug, Clone, PartialEq)]
struct RevocationInterval {
    from: Option<u64>,
    to: Option<u64>,
}

#[derive(Serialize, Deserialize, Debug, Clone, PartialEq)]
pub struct Proof {
    source_id: String,
    requested_attrs: String,
    requested_predicates: String,
    msg_uid: String,
    ref_msg_id: String,
    state: VcxStateType,
    proof_state: ProofStateType,
    name: String,
    version: String,
    nonce: String,
    proof: Option<ProofMessage>,
    // Refactoring this name to 'proof_message' causes some tests to fail.
    proof_request: Option<ProofRequestMessage>,
    #[serde(rename = "prover_did")]
    my_did: Option<String>,
    #[serde(rename = "prover_vk")]
    my_vk: Option<String>,
    #[serde(rename = "remote_did")]
    their_did: Option<String>,
    #[serde(rename = "remote_vk")]
    their_vk: Option<String>,
    agent_did: Option<String>,
    agent_vk: Option<String>,
    revocation_interval: RevocationInterval,
    thread: Option<Thread>,
}

impl Proof {
    // leave this returning a u32 until we actually implement this method to do something
    // other than return success.
    fn validate_proof_request(&self) -> VcxResult<u32> {
        //TODO: validate proof request
        Ok(error::SUCCESS.code_num)
    }


    pub fn validate_proof_revealed_attributes(proof_json: &str) -> VcxResult<()> {
        if settings::indy_mocks_enabled() { return Ok(()); }

        let proof: Value = serde_json::from_str(proof_json)
            .map_err(|err| VcxError::from_msg(VcxErrorKind::InvalidJson, format!("Cannot deserialize liibndy proof: {}", err)))?;

        let revealed_attrs = match proof["requested_proof"]["revealed_attrs"].as_object() {
            Some(revealed_attrs) => revealed_attrs,
            None => return Ok(())
        };

        for (attr1_referent, info) in revealed_attrs.iter() {
            let raw = info["raw"].as_str().ok_or(VcxError::from_msg(VcxErrorKind::InvalidProof, format!("Cannot get raw value for \"{}\" attribute", attr1_referent)))?;
            let encoded_ = info["encoded"].as_str().ok_or(VcxError::from_msg(VcxErrorKind::InvalidProof, format!("Cannot get encoded value for \"{}\" attribute", attr1_referent)))?;

            let expected_encoded = encode(&raw)?;

            if expected_encoded != encoded_.to_string() {
                return Err(VcxError::from_msg(VcxErrorKind::InvalidProof, format!("Encoded values are different. Expected: {}. From Proof: {}", expected_encoded, encoded_)));
            }
        }

        Ok(())
    }

    pub fn build_credential_defs_json(credential_data: &Vec<CredInfo>) -> VcxResult<String> {
        debug!("building credential_def_json for proof validation");
        let mut credential_json = json!({});

        for ref cred_info in credential_data.iter() {
            if credential_json.get(&cred_info.cred_def_id).is_none() {
                let (id, credential_def) = anoncreds::get_cred_def_json(&cred_info.cred_def_id)?;

                let credential_def = serde_json::from_str(&credential_def)
                    .map_err(|err| VcxError::from_msg(VcxErrorKind::InvalidProofCredentialData, format!("Cannot deserialize credential definition: {}", err)))?;

                credential_json[id] = credential_def;
            }
        }

        Ok(credential_json.to_string())
    }

    pub fn build_schemas_json(credential_data: &Vec<CredInfo>) -> VcxResult<String> {
        debug!("building schemas json for proof validation");

        let mut schemas_json = json!({});

        for ref cred_info in credential_data.iter() {
            if schemas_json.get(&cred_info.schema_id).is_none() {
                let (id, schema_json) = anoncreds::get_schema_json(&cred_info.schema_id)
                    .map_err(|err| err.map(VcxErrorKind::InvalidSchema, "Cannot get schema"))?;

                let schema_val = serde_json::from_str(&schema_json)
                    .map_err(|err| VcxError::from_msg(VcxErrorKind::InvalidSchema, format!("Cannot deserialize schema: {}", err)))?;

                schemas_json[id] = schema_val;
            }
        }

        Ok(schemas_json.to_string())
    }

    pub fn build_rev_reg_defs_json(credential_data: &Vec<CredInfo>) -> VcxResult<String> {
        debug!("building rev_reg_def_json for proof validation");

        let mut rev_reg_defs_json = json!({});

        for ref cred_info in credential_data.iter() {
            let rev_reg_id = cred_info
                .rev_reg_id
                .as_ref()
                .ok_or(VcxError::from(VcxErrorKind::InvalidRevocationDetails))?;

            if rev_reg_defs_json.get(rev_reg_id).is_none() {
                let (id, json) = anoncreds::get_rev_reg_def_json(rev_reg_id)
                    .or(Err(VcxError::from(VcxErrorKind::InvalidRevocationDetails)))?;

                let rev_reg_def_json = serde_json::from_str(&json)
                    .or(Err(VcxError::from(VcxErrorKind::InvalidSchema)))?;

                rev_reg_defs_json[id] = rev_reg_def_json;
            }
        }

        Ok(rev_reg_defs_json.to_string())
    }

    pub fn build_rev_reg_json(credential_data: &Vec<CredInfo>) -> VcxResult<String> {
        debug!("building rev_reg_json for proof validation");

        let mut rev_regs_json = json!({});

        for ref cred_info in credential_data.iter() {
            let rev_reg_id = cred_info
                .rev_reg_id
                .as_ref()
                .ok_or(VcxError::from(VcxErrorKind::InvalidRevocationDetails))?;

            let timestamp = cred_info
                .timestamp
                .as_ref()
                .ok_or(VcxError::from(VcxErrorKind::InvalidRevocationTimestamp))?;

            if rev_regs_json.get(rev_reg_id).is_none() {
                let (id, json, timestamp) = anoncreds::get_rev_reg(rev_reg_id, timestamp.to_owned())
                    .or(Err(VcxError::from(VcxErrorKind::InvalidRevocationDetails)))?;

                let rev_reg_json: Value = serde_json::from_str(&json)
                    .or(Err(VcxError::from(VcxErrorKind::InvalidJson)))?;

                let rev_reg_json = json!({timestamp.to_string(): rev_reg_json});
                rev_regs_json[id] = rev_reg_json;
            }
        }

        Ok(rev_regs_json.to_string())
    }

    fn build_proof_json(&self) -> VcxResult<String> {
        debug!("{} building proof json for proof validation", self.source_id);
        match self.proof {
            Some(ref x) => Ok(x.libindy_proof.clone()),
            None => Err(VcxError::from(VcxErrorKind::InvalidProof)),
        }
    }

    fn build_proof_req_json(&self) -> VcxResult<String> {
        debug!("{} building proof request json for proof validation", self.source_id);
        if let Some(ref x) = self.proof_request {
            return Ok(x.get_proof_request_data());
        }
        Err(VcxError::from(VcxErrorKind::InvalidProof))
    }

    fn proof_validation(&mut self) -> VcxResult<u32> {
        let proof_json = self.build_proof_json()?;
        let proof_req_json = self.build_proof_req_json()?;

        let valid = Proof::validate_indy_proof(&proof_json, &proof_req_json).map_err(|err| {
            error!("Error: {}, Proof {} wasn't valid", err, self.source_id);
            self.proof_state = ProofStateType::ProofInvalid;
            err.map(VcxErrorKind::InvalidProof, error::INVALID_PROOF.message)
        })?;

        if !valid {
            warn!("indy returned false when validating proof {}", self.source_id);
            self.proof_state = ProofStateType::ProofInvalid;
            return Ok(error::SUCCESS.code_num);
        }

        debug!("Indy validated proof: {}", self.source_id);
        self.proof_state = ProofStateType::ProofValidated;
        Ok(error::SUCCESS.code_num)
    }

    pub fn validate_indy_proof(proof_json: &str, proof_req_json: &str) -> VcxResult<bool> {
        if settings::indy_mocks_enabled() { return Ok(true); }

        Proof::validate_proof_revealed_attributes(&proof_json)?;

        let credential_data = get_credential_info(&proof_json)?;

        let credential_defs_json = Proof::build_credential_defs_json(&credential_data)
            .unwrap_or(json!({}).to_string());
        let schemas_json = Proof::build_schemas_json(&credential_data)
            .unwrap_or(json!({}).to_string());
        let rev_reg_defs_json = Proof::build_rev_reg_defs_json(&credential_data)
            .unwrap_or(json!({}).to_string());
        let rev_regs_json = Proof::build_rev_reg_json(&credential_data)
            .unwrap_or(json!({}).to_string());

        debug!("*******\n{}\n********", credential_defs_json);
        debug!("*******\n{}\n********", schemas_json);
        debug!("*******\n{}\n********", proof_json);
        debug!("*******\n{}\n********", proof_req_json);
        debug!("*******\n{}\n********", rev_reg_defs_json);
        debug!("*******\n{}\n********", rev_regs_json);
        anoncreds::libindy_verifier_verify_proof(proof_req_json,
                                                 proof_json,
                                                 &schemas_json,
                                                 &credential_defs_json,
                                                 &rev_reg_defs_json,
                                                 &rev_regs_json)
    }

    fn generate_proof_request_msg(&mut self) -> VcxResult<String> {
<<<<<<< HEAD
        let their_did = self.their_did.clone().unwrap_or_default();
        let version = if Qualifier::is_fully_qualified(&their_did) {
            Some(ProofRequestVersion::V2) }
        else { None };
=======
        let proof_req_format_version = if qualifier::is_fully_qualified(&self.remote_did) { Some(ProofRequestVersion::V2) } else { None };
>>>>>>> 71aa72f4

        let data_version = "0.1";
        let mut proof_obj = messages::proof_request();
        let proof_request = proof_obj
            .type_version(&self.version)?
            .proof_request_format_version(version)?
            .nonce(&self.nonce)?
            .proof_name(&self.name)?
            .proof_data_version(data_version)?
            .requested_attrs(&self.requested_attrs)?
            .requested_predicates(&self.requested_predicates)?
            .from_timestamp(self.revocation_interval.from)?
            .to_timestamp(self.revocation_interval.to)?
            .serialize_message()?;

        self.proof_request = Some(proof_obj);
        Ok(proof_request)
    }

    fn send_proof_request(&mut self, connection_handle: u32) -> VcxResult<u32> {
        trace!("Proof::send_proof_request >>> connection_handle: {}", connection_handle);

        if self.state != VcxStateType::VcxStateInitialized {
            warn!("proof {} has invalid state {} for sending proofRequest", self.source_id, self.state as u32);
            return Err(VcxError::from(VcxErrorKind::NotReady));
        }
        debug!("sending proof request with proof: {}, and connection {}", self.source_id, connection_handle);
        let agent_info = get_agent_info()?.pw_info(connection_handle)?;
        apply_agent_info(self, &agent_info);

        let title = format!("{} wants you to share: {}",
                            settings::get_config_value(settings::CONFIG_INSTITUTION_NAME)?,
                            self.name);

        let proof_request = self.generate_proof_request_msg()?;

        let response = messages::send_message()
            .to(&agent_info.my_pw_did()?)?
            .to_vk(&agent_info.my_pw_vk()?)?
            .msg_type(&RemoteMessageType::ProofReq)?
            .agent_did(&agent_info.pw_agent_did()?)?
            .agent_vk(&agent_info.pw_agent_vk()?)?
            .set_title(&title)?
            .set_detail(&title)?
            .edge_agent_payload(&agent_info.my_pw_vk()?,
                                &agent_info.their_pw_vk()?,
                                &proof_request,
                                PayloadKinds::ProofRequest,
                                self.thread.clone())
            .or(Err(VcxError::from(VcxErrorKind::InvalidConnectionHandle)))?
            .send_secure()
            .map_err(|err| err.extend("Cannot send proof request"))?;

        self.msg_uid = response.get_msg_uid()?;
        self.state = VcxStateType::VcxStateOfferSent;
        Ok(error::SUCCESS.code_num)
    }

    fn get_proof(&self) -> VcxResult<String> {
        Ok(self.proof.as_ref().ok_or(VcxError::from(VcxErrorKind::InvalidProofHandle))?.libindy_proof.clone())
    }

    fn get_proof_request_status(&mut self, message: Option<String>) -> VcxResult<u32> {
        debug!("updating state for proof {} with msg_id {:?}", self.source_id, self.msg_uid);
        if self.state == VcxStateType::VcxStateAccepted {
            return Ok(self.get_state());
        } else if message.is_none() &&
            (self.state != VcxStateType::VcxStateOfferSent || self.msg_uid.is_empty() || self.my_did.is_none()) {
            return Ok(self.get_state());
        }

        let payload = match message {
            None => {
                // Check cloud agent for pending messages
                let (_, message) = get_ref_msg(&self.msg_uid,
                                               &get_agent_attr(&self.my_did)?,
                                               &get_agent_attr(&self.my_vk)?,
                                               &get_agent_attr(&self.agent_did)?,
                                               &get_agent_attr(&self.agent_vk)?)?;

                let (payload, thread) = Payloads::decrypt(
                    &get_agent_attr(&self.my_vk)?,
                    &message
                )?;

                if let Some(_) = thread {
                    let remote_did = &get_agent_attr(&self.their_did)?;
                    self.thread.as_mut().map(|thread| thread.increment_receiver(&remote_did));
                }

                payload
            }
            Some(ref message) => message.clone(),
        };
        debug!("proof: {}", payload);

        self.proof = match parse_proof_payload(&payload) {
            Err(_) => return Ok(self.get_state()),
            Ok(x) => {
                self.state = x.state.unwrap_or(VcxStateType::VcxStateAccepted);
                Some(x)
            },
        };

        if self.state == VcxStateType::VcxStateAccepted {
            match self.proof_validation() {
                Ok(_) => {
                    if self.proof_state != ProofStateType::ProofInvalid {
                        debug!("Proof format was validated for proof {}", self.source_id);
                        self.proof_state = ProofStateType::ProofValidated;
                    }
                }
                Err(x) => {
                    self.state = VcxStateType::VcxStateRequestReceived;
                    warn!("Proof {} had invalid format with err {}", self.source_id, x);
                    self.proof_state = ProofStateType::ProofInvalid;
                }
            };
        }

        Ok(self.get_state())
    }

    fn update_state(&mut self, message: Option<String>) -> VcxResult<u32> {
        trace!("Proof::update_state >>>");
        self.get_proof_request_status(message)
    }

    fn get_state(&self) -> u32 {
        trace!("Proof::get_state >>>");
        self.state as u32
    }

    fn get_proof_state(&self) -> u32 {
        self.proof_state as u32
    }

    fn get_proof_uuid(&self) -> &String { &self.msg_uid }

    fn get_source_id(&self) -> String { self.source_id.to_string() }

    #[cfg(test)]
    fn from_str(data: &str) -> VcxResult<Proof> {
        use messages::ObjectWithVersion;
        ObjectWithVersion::deserialize(data)
            .map(|obj: ObjectWithVersion<Proof>| obj.data)
            .map_err(|err| err.extend("Cannot deserialize Proof"))
    }
}

pub fn create_proof(source_id: String,
                    requested_attrs: String,
                    requested_predicates: String,
                    revocation_details: String,
                    name: String) -> VcxResult<u32> {
    // Initiate proof of new format -- redirect to v3 folder
    if settings::ARIES_COMMUNICATION_METHOD.to_string() == settings::get_communication_method().unwrap_or_default() {
        let verifier = Verifier::create(source_id, requested_attrs, requested_predicates, revocation_details, name)?;
        return PROOF_MAP.add(Proofs::V3(verifier))
            .or(Err(VcxError::from(VcxErrorKind::CreateProof)));
    }

    trace!("create_proof >>> source_id: {}, requested_attrs: {}, requested_predicates: {}, name: {}", source_id, requested_attrs, requested_predicates, name);

    // TODO: Get this to actually validate as json, not just check length.
    if requested_attrs.len() <= 0 { return Err(VcxError::from(VcxErrorKind::InvalidJson)); }

    let revocation_details: RevocationInterval = serde_json::from_str(&revocation_details)
        .or(Err(VcxError::from(VcxErrorKind::InvalidJson)))?;

    debug!("creating proof with source_id: {}, name: {}, requested_attrs: {}, requested_predicates: {}", source_id, name, requested_attrs, requested_predicates);

    let mut new_proof = Proof {
        source_id,
        requested_attrs,
        requested_predicates,
        name,
        msg_uid: String::new(),
        ref_msg_id: String::new(),
        state: VcxStateType::VcxStateNone,
        proof_state: ProofStateType::ProofUndefined,
        version: String::from("1.0"),
        nonce: generate_nonce()?,
        proof: None,
        proof_request: None,
        revocation_interval: revocation_details,
        my_did: None,
        my_vk: None,
        their_did: None,
        their_vk: None,
        agent_did: None,
        agent_vk: None,
        thread: Some(Thread::new()),
    };

    new_proof.validate_proof_request()?;

    new_proof.state = VcxStateType::VcxStateInitialized;

    PROOF_MAP.add(Proofs::V1(new_proof))
        .or(Err(VcxError::from(VcxErrorKind::CreateProof)))
}

fn apply_agent_info(proof: &mut Proof, agent_info: &MyAgentInfo) {
    proof.my_did = agent_info.my_pw_did.clone();
    proof.my_vk = agent_info.my_pw_vk.clone();
    proof.their_did = agent_info.their_pw_did.clone();
    proof.their_vk = agent_info.their_pw_vk.clone();
    proof.agent_did = agent_info.pw_agent_did.clone();
    proof.agent_vk = agent_info.pw_agent_vk.clone();
}

pub fn is_valid_handle(handle: u32) -> bool {
    PROOF_MAP.has_handle(handle)
}

pub fn update_state(handle: u32, message: Option<String>) -> VcxResult<u32> {
    PROOF_MAP.get_mut(handle, |obj| {
        match obj {
            Proofs::V1(ref mut obj) => {
                obj.update_state(message.clone())?;
                Ok(obj.get_state())
            }
            Proofs::V3(ref mut obj) => {
                obj.update_state(message.as_ref().map(String::as_str))?;
                Ok(obj.state())
            }
        }
    })
}

pub fn get_state(handle: u32) -> VcxResult<u32> {
    PROOF_MAP.get(handle, |obj| {
        match obj {
            Proofs::V1(ref obj) => Ok(obj.get_state()),
            Proofs::V3(ref obj) => Ok(obj.state())
        }
    })
}

pub fn get_proof_state(handle: u32) -> VcxResult<u32> {
    PROOF_MAP.get(handle, |obj| {
        match obj {
            Proofs::V1(ref obj) => Ok(obj.get_proof_state()),
            Proofs::V3(ref obj) => Ok(obj.presentation_status())
        }
    })
}

pub fn release(handle: u32) -> VcxResult<()> {
    PROOF_MAP.release(handle).or(Err(VcxError::from(VcxErrorKind::InvalidProofHandle)))
}

pub fn release_all() {
    PROOF_MAP.drain().ok();
}

pub fn to_string(handle: u32) -> VcxResult<String> {
    PROOF_MAP.get(handle, |obj| {
        serde_json::to_string(obj)
            .map_err(|err| VcxError::from_msg(VcxErrorKind::InvalidState, format!("cannot serialize Proof object: {:?}", err)))
    })
}

pub fn get_source_id(handle: u32) -> VcxResult<String> {
    PROOF_MAP.get(handle, |obj| {
        match obj {
            Proofs::V1(ref obj) => Ok(obj.get_source_id()),
            Proofs::V3(ref obj) => Ok(obj.get_source_id())
        }
    })
}

pub fn from_string(proof_data: &str) -> VcxResult<u32> {
    let proof: Proofs = serde_json::from_str(proof_data)
        .map_err(|err| VcxError::from_msg(VcxErrorKind::InvalidJson, format!("cannot deserialize Proofs object: {:?}", err)))?;

    PROOF_MAP.add(proof)
}

pub fn generate_proof_request_msg(handle: u32) -> VcxResult<String> {
    PROOF_MAP.get_mut(handle, |obj| {
        match obj {
            Proofs::V1(ref mut obj) => obj.generate_proof_request_msg(),
            Proofs::V3(ref obj) => obj.generate_presentation_request_msg()
        }
    })
}

pub fn send_proof_request(handle: u32, connection_handle: u32) -> VcxResult<u32> {
    PROOF_MAP.get_mut(handle, |obj| {
        match obj {
            Proofs::V1(ref mut obj) => {
                obj.send_proof_request(connection_handle)
            }
            Proofs::V3(ref mut obj) => {
                obj.send_presentation_request(connection_handle)?;
                Ok(error::SUCCESS.code_num)
            }
        }
    })
}

pub fn get_proof_uuid(handle: u32) -> VcxResult<String> {
    PROOF_MAP.get(handle, |obj| {
        match obj {
            Proofs::V1(ref obj) => Ok(obj.get_proof_uuid().clone()),
            Proofs::V3(_) => Err(VcxError::from(VcxErrorKind::InvalidProofHandle))
        }
    })
}

fn parse_proof_payload(payload: &str) -> VcxResult<ProofMessage> {
    let my_credential_req = ProofMessage::from_str(&payload)
        .map_err(|err| VcxError::from_msg(VcxErrorKind::InvalidJson, format!("Cannot deserialize ProofMessage: {}", err)))?;
    Ok(my_credential_req)
}

pub fn get_proof(handle: u32) -> VcxResult<String> {
    PROOF_MAP.get(handle, |obj| {
        match obj {
            Proofs::V1(ref obj) => obj.get_proof(),
            Proofs::V3(ref obj) => obj.get_presentation()
        }
    })
}

// TODO: This doesnt feel like it should be here (maybe utils?)
pub fn generate_nonce() -> VcxResult<String> {
    let mut bn = BigNum::new().map_err(|err| VcxError::from_msg(VcxErrorKind::EncodeError, format!("Cannot generate nonce: {}", err)))?;

    BigNumRef::rand(&mut bn, LARGE_NONCE as i32, openssl::bn::MsbOption::MAYBE_ZERO, false)
        .map_err(|err| VcxError::from_msg(VcxErrorKind::EncodeError, format!("Cannot generate nonce: {}", err)))?;
    Ok(bn.to_dec_str()
        .map_err(|err| VcxError::from_msg(VcxErrorKind::EncodeError, format!("Cannot generate nonce: {}", err)))?.to_string())
}

#[cfg(test)]
pub mod tests {
    use super::*;
<<<<<<< HEAD
    use connection;
    use utils::httpclient;
=======
>>>>>>> 71aa72f4
    use connection::tests::build_test_connection;
    use utils::libindy::pool;
    use utils::devsetup::*;
    use utils::httpclient::AgencyMock;

    fn default_agent_info(connection_handle: Option<u32>) -> MyAgentInfo {
        if let Some(h) = connection_handle { get_agent_info().unwrap().pw_info(h).unwrap()}
        else {
            MyAgentInfo {
                my_pw_did: Some("GxtnGN6ypZYgEqcftSQFnC".to_string()),
                my_pw_vk: Some(VERKEY.to_string()),
                their_pw_did: Some(DID.to_string()),
                their_pw_vk: Some(VERKEY.to_string()),
                pw_agent_did: Some(DID.to_string()),
                pw_agent_vk: Some(VERKEY.to_string()),
                agent_did: DID.to_string(),
                agent_vk: VERKEY.to_string(),
                agency_did: DID.to_string(),
                agency_vk: VERKEY.to_string(),
                version: None,
                connection_handle
            }
        }
    }

    pub fn create_default_proof(state: Option<VcxStateType>, proof_state: Option<ProofStateType>, connection_handle: Option<u32>) -> Proof {
        let agent_info = if let Some(h) = connection_handle {
            get_agent_info().unwrap().pw_info(h).unwrap()
        } else { default_agent_info(connection_handle) };
        let mut proof = Proof {
            source_id: "12".to_string(),
            msg_uid: String::from("1234"),
            ref_msg_id: String::new(),
            requested_attrs: String::from("[]"),
            requested_predicates: String::from("[]"),
            state: state.unwrap_or(VcxStateType::VcxStateOfferSent),
            proof_state: proof_state.unwrap_or(ProofStateType::ProofUndefined),
            name: String::new(),
            version: String::from("1.0"),
            nonce: generate_nonce().unwrap(),
            my_did: None,
            my_vk: None,
            their_did: None,
            their_vk: None,
            agent_did: None,
            agent_vk: None,
            proof: None,
            proof_request: None,
            revocation_interval: RevocationInterval { from: None, to: None },
            thread: Some(Thread::new()),
        };
        apply_agent_info(&mut proof, &agent_info);
        proof
    }

    fn create_boxed_proof(state: Option<VcxStateType>, proof_state: Option<ProofStateType>, connection_handle: Option<u32>) -> Box<Proof> {
        Box::new(create_default_proof(state, proof_state, connection_handle))
    }

    #[test]
    fn test_create_proof_succeeds() {
        let _setup = SetupMocks::init();

        create_proof("1".to_string(),
                     REQUESTED_ATTRS.to_owned(),
                     REQUESTED_PREDICATES.to_owned(),
                     r#"{"support_revocation":false}"#.to_string(),
                     "Optional".to_owned()).unwrap();
    }

    #[test]
    fn test_revocation_details() {
        let _setup = SetupMocks::init();

        // No Revocation
        create_proof("1".to_string(),
                     REQUESTED_ATTRS.to_owned(),
                     REQUESTED_PREDICATES.to_owned(),
                     r#"{"support_revocation":false}"#.to_string(),
                     "Optional".to_owned()).unwrap();

        // Support Revocation Success
        let revocation_details = json!({
            "to": 1234,
        });
        create_proof("1".to_string(),
                     REQUESTED_ATTRS.to_owned(),
                     REQUESTED_PREDICATES.to_owned(),
                     revocation_details.to_string(),
                     "Optional".to_owned()).unwrap();
    }

    #[test]
    fn test_nonce() {
        let _setup = SetupDefaults::init();

        let nonce = generate_nonce().unwrap();
        assert!(BigNum::from_dec_str(&nonce).unwrap().num_bits() < 81)
    }

    #[test]
    fn test_to_string_succeeds() {
        let _setup = SetupMocks::init();

        let handle = create_proof("1".to_string(),
                                  REQUESTED_ATTRS.to_owned(),
                                  REQUESTED_PREDICATES.to_owned(),
                                  r#"{"support_revocation":false}"#.to_string(),
                                  "Optional".to_owned()).unwrap();
        let proof_string = to_string(handle).unwrap();
        let s: Value = serde_json::from_str(&proof_string).unwrap();
        assert_eq!(s["version"], DEFAULT_SERIALIZE_VERSION);
        assert!(!proof_string.is_empty());
    }

    #[test]
    fn test_from_string_succeeds() {
        let _setup = SetupMocks::init();

        let handle = create_proof("1".to_string(),
                                  REQUESTED_ATTRS.to_owned(),
                                  REQUESTED_PREDICATES.to_owned(),
                                  r#"{"support_revocation":false}"#.to_string(),
                                  "Optional".to_owned()).unwrap();
        let proof_data = to_string(handle).unwrap();
        let proof1: Proof = Proof::from_str(&proof_data).unwrap();
        assert!(release(handle).is_ok());

        let new_handle = from_string(&proof_data).unwrap();
        let proof2: Proof = Proof::from_str(&to_string(new_handle).unwrap()).unwrap();
        assert_eq!(proof1, proof2);
    }

    #[test]
    fn test_release_proof() {
        let _setup = SetupMocks::init();

        let handle = create_proof("1".to_string(),
                                  REQUESTED_ATTRS.to_owned(),
                                  REQUESTED_PREDICATES.to_owned(),
                                  r#"{"support_revocation":false}"#.to_string(),
                                  "Optional".to_owned()).unwrap();
        assert!(release(handle).is_ok());
        assert!(!is_valid_handle(handle));
    }

    #[test]
    fn test_send_proof_request() {
        let _setup = SetupMocks::init();

        let connection_handle = build_test_connection();
        connection::set_agent_verkey(connection_handle, VERKEY).unwrap();
        connection::set_agent_did(connection_handle, DID).unwrap();
        connection::set_their_pw_verkey(connection_handle, VERKEY).unwrap();

        let handle = create_proof("1".to_string(),
                                  REQUESTED_ATTRS.to_owned(),
                                  REQUESTED_PREDICATES.to_owned(),
                                  r#"{"support_revocation":false}"#.to_string(),
                                  "Optional".to_owned()).unwrap();
        assert_eq!(send_proof_request(handle, connection_handle).unwrap(), error::SUCCESS.code_num);
        assert_eq!(get_state(handle).unwrap(), VcxStateType::VcxStateOfferSent as u32);
        assert_eq!(get_proof_uuid(handle).unwrap(), "ntc2ytb");
    }


    #[test]
    fn test_send_proof_request_fails_with_no_pw() {
        //This test has 2 purposes:
        //1. when send_proof_request fails, Ok(c.send_proof_request(connection_handle)?) returns error instead of Ok(_)
        //2. Test that when no PW connection exists, send message fails on invalid did
        let _setup = SetupMocks::init();

        let connection_handle = build_test_connection();
        connection::set_pw_did(connection_handle, "").unwrap();

        let handle = create_proof("1".to_string(),
                                  REQUESTED_ATTRS.to_owned(),
                                  REQUESTED_PREDICATES.to_owned(),
                                  r#"{"support_revocation":false}"#.to_string(),
                                  "Optional".to_owned()).unwrap();

        assert!(send_proof_request(handle, connection_handle).is_err());
    }

    #[test]
    fn test_get_proof_fails_with_no_proof() {
        let _setup = SetupMocks::init();

        let handle = create_proof("1".to_string(),
                                  REQUESTED_ATTRS.to_owned(),
                                  REQUESTED_PREDICATES.to_owned(),
                                  r#"{"support_revocation":false}"#.to_string(),
                                  "Optional".to_owned()).unwrap();
        assert!(is_valid_handle(handle));
        assert!(get_proof(handle).is_err())
    }

    #[test]
    fn test_update_state_with_pending_proof() {
        let _setup = SetupMocks::init();

        let connection_h = Some(build_test_connection());
        let mut proof = Proof {
            source_id: "12".to_string(),
            msg_uid: String::from("1234"),
            ref_msg_id: String::new(),
            requested_attrs: String::from("[]"),
            requested_predicates: String::from("[]"),
            state: VcxStateType::VcxStateOfferSent,
            proof_state: ProofStateType::ProofUndefined,
            name: String::new(),
            version: String::from("1.0"),
            nonce: generate_nonce().unwrap(),
            proof: None,
            proof_request: None,
            my_did: None,
            my_vk: None,
            their_did: None,
            their_vk: None,
            agent_did: None,
            agent_vk: None,
            revocation_interval: RevocationInterval { from: None, to: None },
            thread: Some(Thread::new()),
        };

        apply_agent_info(&mut proof, &default_agent_info(connection_h));

        AgencyMock::set_next_response(PROOF_RESPONSE.to_vec());
        AgencyMock::set_next_response(UPDATE_PROOF_RESPONSE.to_vec());

        proof.update_state(None).unwrap();
        assert_eq!(proof.get_state(), VcxStateType::VcxStateRequestReceived as u32);
    }

    #[test]
    fn test_update_state_with_message() {
        let _setup = SetupMocks::init();

        let mut proof = create_boxed_proof(None, None, None);
        proof.update_state(Some(PROOF_RESPONSE_STR.to_string())).unwrap();
        assert_eq!(proof.get_state(), VcxStateType::VcxStateRequestReceived as u32);
    }

    #[test]
    fn test_update_state_with_reject_message() {
        let _setup = SetupMocks::init();

        let connection_handle = build_test_connection();
        let mut proof = create_boxed_proof(Some(VcxStateType::VcxStateOfferSent),
                                           Some(ProofStateType::ProofUndefined),
                                           Some(connection_handle));

        proof.update_state(Some(PROOF_REJECT_RESPONSE_STR.to_string())).unwrap();
        assert_eq!(proof.get_state(), VcxStateType::VcxStateRejected as u32);
    }

    #[test]
    fn test_get_proof_returns_proof_when_proof_state_invalid() {
        let _setup = SetupMocks::init();

        let mut proof = create_boxed_proof(Some(VcxStateType::VcxStateOfferSent),
                                           None,
                                           Some(build_test_connection()));

<<<<<<< HEAD
        httpclient::set_next_u8_response(PROOF_RESPONSE.to_vec());
        httpclient::set_next_u8_response(UPDATE_PROOF_RESPONSE.to_vec());
=======
        AgencyMock::set_next_response(PROOF_RESPONSE.to_vec());
        AgencyMock::set_next_response(UPDATE_PROOF_RESPONSE.to_vec());
        //httpclient::set_next_u8_response(GET_PROOF_OR_CREDENTIAL_RESPONSE.to_vec());
>>>>>>> 71aa72f4

        proof.update_state(None).unwrap();
        assert_eq!(proof.get_state(), VcxStateType::VcxStateRequestReceived as u32);
        assert_eq!(proof.get_proof_state(), ProofStateType::ProofInvalid as u32);
        let proof_data = proof.get_proof().unwrap();
        assert!(proof_data.contains(r#""cred_def_id":"NcYxiDXkpYi6ov5FcYDi1e:3:CL:NcYxiDXkpYi6ov5FcYDi1e:2:gvt:1.0""#));
        assert!(proof_data.contains(r#""schema_id":"NcYxiDXkpYi6ov5FcYDi1e:2:gvt:1.0""#));
    }

    #[test]
    fn test_build_credential_defs_json_with_multiple_credentials() {
        let _setup = SetupMocks::init();

        let cred1 = CredInfo {
            schema_id: "schema_key1".to_string(),
            cred_def_id: "cred_def_key1".to_string(),
            rev_reg_id: None,
            timestamp: None,
        };
        let cred2 = CredInfo {
            schema_id: "schema_key2".to_string(),
            cred_def_id: "cred_def_key2".to_string(),
            rev_reg_id: None,
            timestamp: None,
        };
        let credentials = vec![cred1, cred2];
        let credential_json = Proof::build_credential_defs_json(&credentials).unwrap();

        let json: Value = serde_json::from_str(CRED_DEF_JSON).unwrap();
        let expected = json!({CRED_DEF_ID:json}).to_string();
        assert_eq!(credential_json, expected);
    }

    #[test]
    fn test_build_schemas_json_with_multiple_schemas() {
        let _setup = SetupMocks::init();

        let cred1 = CredInfo {
            schema_id: "schema_key1".to_string(),
            cred_def_id: "cred_def_key1".to_string(),
            rev_reg_id: None,
            timestamp: None,
        };
        let cred2 = CredInfo {
            schema_id: "schema_key2".to_string(),
            cred_def_id: "cred_def_key2".to_string(),
            rev_reg_id: None,
            timestamp: None,
        };
        let credentials = vec![cred1, cred2];
        let schema_json = Proof::build_schemas_json(&credentials).unwrap();

        let json: Value = serde_json::from_str(SCHEMA_JSON).unwrap();
        let expected = json!({SCHEMA_ID:json}).to_string();
        assert_eq!(schema_json, expected);
    }

    #[test]
    fn test_build_rev_reg_defs_json() {
        let _setup = SetupMocks::init();

        let cred1 = CredInfo {
            schema_id: "schema_key1".to_string(),
            cred_def_id: "cred_def_key1".to_string(),
            rev_reg_id: Some("id1".to_string()),
            timestamp: None,
        };
        let cred2 = CredInfo {
            schema_id: "schema_key2".to_string(),
            cred_def_id: "cred_def_key2".to_string(),
            rev_reg_id: Some("id2".to_string()),
            timestamp: None,
        };
        let credentials = vec![cred1, cred2];
        let rev_reg_defs_json = Proof::build_rev_reg_defs_json(&credentials).unwrap();

        let json: Value = serde_json::from_str(&rev_def_json()).unwrap();
        let expected = json!({REV_REG_ID:json}).to_string();
        assert_eq!(rev_reg_defs_json, expected);
    }

    #[test]
    fn test_build_rev_reg_json() {
        let _setup = SetupMocks::init();

        let cred1 = CredInfo {
            schema_id: "schema_key1".to_string(),
            cred_def_id: "cred_def_key1".to_string(),
            rev_reg_id: Some("id1".to_string()),
            timestamp: Some(1),
        };
        let cred2 = CredInfo {
            schema_id: "schema_key2".to_string(),
            cred_def_id: "cred_def_key2".to_string(),
            rev_reg_id: Some("id2".to_string()),
            timestamp: Some(2),
        };
        let credentials = vec![cred1, cred2];
        let rev_reg_json = Proof::build_rev_reg_json(&credentials).unwrap();

        let json: Value = serde_json::from_str(REV_REG_JSON).unwrap();
        let expected = json!({REV_REG_ID:{"1":json}}).to_string();
        assert_eq!(rev_reg_json, expected);
    }

    #[test]
    fn test_get_proof() {
        let _setup = SetupMocks::init();

        let mut proof_msg_obj = ProofMessage::new();
        proof_msg_obj.libindy_proof = PROOF_JSON.to_string();

        let mut proof = create_boxed_proof(None, None, None);
        proof.proof = Some(proof_msg_obj);

        let proof_str = proof.get_proof().unwrap();
        assert_eq!(&proof_str, PROOF_JSON);
    }

    #[test]
    fn test_release_all() {
        let _setup = SetupMocks::init();

        let h1 = create_proof("1".to_string(), REQUESTED_ATTRS.to_owned(), REQUESTED_PREDICATES.to_owned(), r#"{"support_revocation":false}"#.to_string(), "Optional".to_owned()).unwrap();
        let h2 = create_proof("1".to_string(), REQUESTED_ATTRS.to_owned(), REQUESTED_PREDICATES.to_owned(), r#"{"support_revocation":false}"#.to_string(), "Optional".to_owned()).unwrap();
        let h3 = create_proof("1".to_string(), REQUESTED_ATTRS.to_owned(), REQUESTED_PREDICATES.to_owned(), r#"{"support_revocation":false}"#.to_string(), "Optional".to_owned()).unwrap();
        let h4 = create_proof("1".to_string(), REQUESTED_ATTRS.to_owned(), REQUESTED_PREDICATES.to_owned(), r#"{"support_revocation":false}"#.to_string(), "Optional".to_owned()).unwrap();
        let h5 = create_proof("1".to_string(), REQUESTED_ATTRS.to_owned(), REQUESTED_PREDICATES.to_owned(), r#"{"support_revocation":false}"#.to_string(), "Optional".to_owned()).unwrap();
        release_all();
        assert_eq!(release(h1).unwrap_err().kind(), VcxErrorKind::InvalidProofHandle);
        assert_eq!(release(h2).unwrap_err().kind(), VcxErrorKind::InvalidProofHandle);
        assert_eq!(release(h3).unwrap_err().kind(), VcxErrorKind::InvalidProofHandle);
        assert_eq!(release(h4).unwrap_err().kind(), VcxErrorKind::InvalidProofHandle);
        assert_eq!(release(h5).unwrap_err().kind(), VcxErrorKind::InvalidProofHandle);
    }

    #[ignore]
    #[test]
    fn test_proof_validation_with_predicate() {
        let _setup = SetupLibraryWallet::init();

        pool::tests::open_test_pool();
        //Generated proof from a script using libindy's python wrapper

        let proof_msg: ProofMessage = serde_json::from_str(PROOF_LIBINDY).unwrap();
        let mut proof_req_msg = ProofRequestMessage::create();
        proof_req_msg.proof_request_data = serde_json::from_str(PROOF_REQUEST).unwrap();
        let mut proof = Proof {
            source_id: "12".to_string(),
            msg_uid: String::from("1234"),
            ref_msg_id: String::new(),
            requested_attrs: String::from("[]"),
            requested_predicates: REQUESTED_PREDICATES.to_string(),
            state: VcxStateType::VcxStateRequestReceived,
            proof_state: ProofStateType::ProofUndefined,
            name: String::new(),
            version: String::from("1.0"),
            nonce: generate_nonce().unwrap(),
            my_did: None,
            my_vk: None,
            their_did: None,
            their_vk: None,
            agent_did: None,
            agent_vk: None,
            proof: Some(proof_msg),
            proof_request: Some(proof_req_msg),
            revocation_interval: RevocationInterval { from: None, to: None },
            thread: Some(Thread::new()),
        };
        apply_agent_info(&mut proof,&default_agent_info(None));

        let rc = proof.proof_validation();
        assert!(rc.is_ok());
        assert_eq!(proof.proof_state, ProofStateType::ProofValidated);

        let proof_data = proof.get_proof().unwrap();
        assert!(proof_data.contains(r#""schema_seq_no":694,"issuer_did":"DunkM3x1y7S4ECgSL4Wkru","credential_uuid":"claim::1f927d68-8905-4188-afd6-374b93202802","attr_info":{"name":"age","value":18,"type":"predicate","predicate_type":"GE"}}"#));
    }

    #[ignore]
    #[test]
    fn test_send_proof_request_can_be_retried() {
        let _setup = SetupLibraryWallet::init();

        let connection_handle = build_test_connection();
        connection::set_agent_verkey(connection_handle, VERKEY).unwrap();
        connection::set_agent_did(connection_handle, DID).unwrap();
        connection::set_their_pw_verkey(connection_handle, VERKEY).unwrap();

        let handle = create_proof("1".to_string(),
                                  REQUESTED_ATTRS.to_owned(),
                                  REQUESTED_PREDICATES.to_owned(),
                                  r#"{"support_revocation":false}"#.to_string(),
                                  "Optional".to_owned()).unwrap();
        assert_eq!(send_proof_request(handle, connection_handle).unwrap_err().kind(), VcxErrorKind::TimeoutLibindy);
        assert_eq!(get_state(handle).unwrap(), VcxStateType::VcxStateInitialized as u32);
        assert_eq!(get_proof_uuid(handle).unwrap(), "");

        // Retry sending proof request
        assert_eq!(send_proof_request(handle, connection_handle).unwrap(), 0);
        assert_eq!(get_state(handle).unwrap(), VcxStateType::VcxStateOfferSent as u32);
        assert_eq!(get_proof_uuid(handle).unwrap(), "ntc2ytb");
    }

    #[test]
    fn test_get_proof_request_status_can_be_retried() {
        let _setup = SetupMocks::init();

        let _new_handle = 1;

        let mut proof = create_boxed_proof(None, None, Some(build_test_connection()));

        AgencyMock::set_next_response(PROOF_RESPONSE.to_vec());
        AgencyMock::set_next_response(UPDATE_PROOF_RESPONSE.to_vec());
        //httpclient::set_next_u8_response(GET_PROOF_OR_CREDENTIAL_RESPONSE.to_vec());

        proof.get_proof_request_status(None).unwrap();
        assert_eq!(proof.get_state(), VcxStateType::VcxStateRequestReceived as u32);
        assert_eq!(proof.get_proof_state(), ProofStateType::ProofInvalid as u32);

        // Changing the state and proof state to show that validation happens again
        // and resets the values to received and Invalid
        AgencyMock::set_next_response(PROOF_RESPONSE.to_vec());
        AgencyMock::set_next_response(UPDATE_PROOF_RESPONSE.to_vec());
        proof.state = VcxStateType::VcxStateOfferSent;
        proof.proof_state = ProofStateType::ProofUndefined;
        proof.get_proof_request_status(None).unwrap();
        proof.update_state(None).unwrap();
        assert_eq!(proof.get_state(), VcxStateType::VcxStateRequestReceived as u32);
        assert_eq!(proof.get_proof_state(), ProofStateType::ProofInvalid as u32);
    }

    #[test]
    fn test_proof_errors() {
        let _setup = SetupLibraryWallet::init();

        let mut proof = create_boxed_proof(None, None, None);

        let bad_handle = 100000;
        // TODO: Do something to guarantee that this handle is bad
        assert_eq!(proof.send_proof_request(bad_handle).unwrap_err().kind(), VcxErrorKind::NotReady);
        // TODO: Add test that returns a INVALID_PROOF_CREDENTIAL_DATA
        assert_eq!(proof.get_proof_request_status(None).unwrap_err().kind(), VcxErrorKind::PostMessageFailed);


        let empty = r#""#;

        assert_eq!(create_proof("my source id".to_string(),
                                empty.to_string(),
                                "{}".to_string(),
                                r#"{"support_revocation":false}"#.to_string(),
                                "my name".to_string()).unwrap_err().kind(), VcxErrorKind::InvalidJson);


        assert_eq!(to_string(bad_handle).unwrap_err().kind(), VcxErrorKind::InvalidHandle);

        assert_eq!(get_source_id(bad_handle).unwrap_err().kind(), VcxErrorKind::InvalidHandle);

        assert_eq!(from_string(empty).unwrap_err().kind(), VcxErrorKind::InvalidJson);

        let mut proof_good = create_boxed_proof(None, None, None);
        assert_eq!(proof_good.get_proof_request_status(None).unwrap_err().kind(), VcxErrorKind::PostMessageFailed);
    }

    #[cfg(feature = "pool_tests")]
    #[test]
    fn test_proof_verification() {
        let _setup = SetupLibraryWalletPoolZeroFees::init();

        let (_, _, proof_req, proof) = ::utils::libindy::anoncreds::tests::create_proof();

        let mut proof_req_obj = ProofRequestMessage::create();
        proof_req_obj.proof_request_data = serde_json::from_str(&proof_req).unwrap();

        let mut proof_msg = ProofMessage::new();
        proof_msg.libindy_proof = proof;

        let mut proof = create_boxed_proof(None, None, None);
        proof.proof = Some(proof_msg);
        proof.proof_request = Some(proof_req_obj);

        let rc = proof.proof_validation();

        assert!(rc.is_ok());
        assert_eq!(proof.proof_state, ProofStateType::ProofValidated);
    }

    #[cfg(feature = "pool_tests")]
    #[test]
    fn test_self_attested_proof_verification() {
        let _setup = SetupLibraryWalletPoolZeroFees::init();

        let (proof_req, proof) = ::utils::libindy::anoncreds::tests::create_self_attested_proof();

        let mut proof_req_obj = ProofRequestMessage::create();
        proof_req_obj.proof_request_data = serde_json::from_str(&proof_req).unwrap();

        let mut proof_msg = ProofMessage::new();
        proof_msg.libindy_proof = proof;

        let mut proof = create_boxed_proof(None, None, None);
        proof.proof = Some(proof_msg);
        proof.proof_request = Some(proof_req_obj);

        let rc = proof.proof_validation();

        assert!(rc.is_ok());
        assert_eq!(proof.proof_state, ProofStateType::ProofValidated);
    }

    #[cfg(feature = "pool_tests")]
    #[test]
    fn test_proof_verification_restrictions() {
<<<<<<< HEAD
        init!("ledger");
=======
        let _setup = SetupLibraryWalletPoolZeroFees::init();

>>>>>>> 71aa72f4
        let proof_req = json!({
           "nonce":"123432421212",
           "name":"proof_req_1",
           "version":"0.1",
           "requested_attributes": {
               "address1_1": {
                   "name":"address1",
                   "restrictions": [{ "issuer_did": "Not Here" }]
               },
               "zip_2": { "name":"zip", },
               "self_attest_3": { "name":"self_attest", },
           },
           "requested_predicates": {},
        }).to_string();

        let (_, _, _, proof) = ::utils::libindy::anoncreds::tests::create_proof();

        let mut proof_req_obj = ProofRequestMessage::create();
        proof_req_obj.proof_request_data = serde_json::from_str(&proof_req).unwrap();

        let mut proof_msg = ProofMessage::new();
        proof_msg.libindy_proof = proof;

        let mut proof = create_boxed_proof(None, None, None);
        proof.proof = Some(proof_msg);
        proof.proof_request = Some(proof_req_obj);

        let rc = proof.proof_validation();

        // proof validation should fail because restriction
        rc.unwrap_err(); //FIXME check error code also
        assert_eq!(proof.proof_state, ProofStateType::ProofInvalid);

        // remove restriction, now validation should pass
        proof.proof_state = ProofStateType::ProofUndefined;
        proof.proof_request.as_mut().unwrap()
            .proof_request_data.requested_attributes
            .get_mut("address1_1").unwrap().restrictions = None;
        let rc = proof.proof_validation();

        rc.unwrap();
        assert_eq!(proof.proof_state, ProofStateType::ProofValidated);
    }

    #[cfg(feature = "pool_tests")]
    #[test]
    fn test_proof_validate_attribute() {
        let _setup = SetupLibraryWalletPoolZeroFees::init();

        let (_, _, proof_req, proof_json) = ::utils::libindy::anoncreds::tests::create_proof();

        let mut proof_req_obj = ProofRequestMessage::create();

        proof_req_obj.proof_request_data = serde_json::from_str(&proof_req).unwrap();

        let mut proof_msg = ProofMessage::new();
        let mut proof = create_boxed_proof(None, None, None);
        proof.proof_request = Some(proof_req_obj);

        // valid proof_obj
        {
            proof_msg.libindy_proof = proof_json.clone();
            proof.proof = Some(proof_msg);

            let _rc = proof.proof_validation().unwrap();
            assert_eq!(proof.proof_state, ProofStateType::ProofValidated);
        }

        let mut proof_obj: serde_json::Value = serde_json::from_str(&proof_json).unwrap();

        // change Raw value
        {
            let mut proof_msg = ProofMessage::new();
            proof_obj["requested_proof"]["revealed_attrs"]["address1_1"]["raw"] = json!("Other Value");
            let proof_json = serde_json::to_string(&proof_obj).unwrap();

            proof_msg.libindy_proof = proof_json;
            proof.proof = Some(proof_msg);

            let rc = proof.proof_validation();
            rc.unwrap_err();
            assert_eq!(proof.get_proof_state(), ProofStateType::ProofInvalid as u32);
        }

        // change Encoded value
        {
            let mut proof_msg = ProofMessage::new();
            proof_obj["requested_proof"]["revealed_attrs"]["address1_1"]["encoded"] = json!("1111111111111111111111111111111111111111111111111111111111");
            let proof_json = serde_json::to_string(&proof_obj).unwrap();

            proof_msg.libindy_proof = proof_json;
            proof.proof = Some(proof_msg);

            let rc = proof.proof_validation();
            rc.unwrap_err(); //FIXME check error code also
            assert_eq!(proof.get_proof_state(), ProofStateType::ProofInvalid as u32);
        }
    }
}
<|MERGE_RESOLUTION|>--- conflicted
+++ resolved
@@ -268,14 +268,10 @@
     }
 
     fn generate_proof_request_msg(&mut self) -> VcxResult<String> {
-<<<<<<< HEAD
         let their_did = self.their_did.clone().unwrap_or_default();
-        let version = if Qualifier::is_fully_qualified(&their_did) {
+        let version = if qualifier::is_fully_qualified(&their_did) {
             Some(ProofRequestVersion::V2) }
         else { None };
-=======
-        let proof_req_format_version = if qualifier::is_fully_qualified(&self.remote_did) { Some(ProofRequestVersion::V2) } else { None };
->>>>>>> 71aa72f4
 
         let data_version = "0.1";
         let mut proof_obj = messages::proof_request();
@@ -616,15 +612,11 @@
 #[cfg(test)]
 pub mod tests {
     use super::*;
-<<<<<<< HEAD
-    use connection;
-    use utils::httpclient;
-=======
->>>>>>> 71aa72f4
     use connection::tests::build_test_connection;
     use utils::libindy::pool;
     use utils::devsetup::*;
     use utils::httpclient::AgencyMock;
+    use connection;
 
     fn default_agent_info(connection_handle: Option<u32>) -> MyAgentInfo {
         if let Some(h) = connection_handle { get_agent_info().unwrap().pw_info(h).unwrap()}
@@ -886,14 +878,8 @@
                                            None,
                                            Some(build_test_connection()));
 
-<<<<<<< HEAD
-        httpclient::set_next_u8_response(PROOF_RESPONSE.to_vec());
-        httpclient::set_next_u8_response(UPDATE_PROOF_RESPONSE.to_vec());
-=======
         AgencyMock::set_next_response(PROOF_RESPONSE.to_vec());
         AgencyMock::set_next_response(UPDATE_PROOF_RESPONSE.to_vec());
-        //httpclient::set_next_u8_response(GET_PROOF_OR_CREDENTIAL_RESPONSE.to_vec());
->>>>>>> 71aa72f4
 
         proof.update_state(None).unwrap();
         assert_eq!(proof.get_state(), VcxStateType::VcxStateRequestReceived as u32);
@@ -1207,12 +1193,8 @@
     #[cfg(feature = "pool_tests")]
     #[test]
     fn test_proof_verification_restrictions() {
-<<<<<<< HEAD
-        init!("ledger");
-=======
         let _setup = SetupLibraryWalletPoolZeroFees::init();
 
->>>>>>> 71aa72f4
         let proof_req = json!({
            "nonce":"123432421212",
            "name":"proof_req_1",
