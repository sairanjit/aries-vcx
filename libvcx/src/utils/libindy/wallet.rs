extern crate libc;
extern crate serde_json;

use futures::Future;

use settings;
use utils::libindy::error_codes::map_rust_indy_sdk_error_code;
use utils::error;
use error::wallet::WalletError;
use indy::wallet;
use indy::ErrorCode;
use std::path::Path;
pub static mut WALLET_HANDLE: i32 = 0;

pub fn get_wallet_handle() -> i32 { unsafe { WALLET_HANDLE } }

pub fn create_wallet(wallet_name: &str) -> Result<(), u32> {
    trace!("creating wallet: {}", wallet_name);

    let config = format!(r#"{{"id":"{}"}}"#, wallet_name);

    match wallet::create_wallet(&config, &settings::get_wallet_credentials()).wait() {
        Ok(x) => Ok(()),
        Err(x) => if x != ErrorCode::WalletAlreadyExistsError && x != ErrorCode::Success {
            warn!("could not create wallet {}: {:?}", wallet_name, x);
            Err(error::INVALID_WALLET_CREATION.code_num)
        } else {
            warn!("could not create wallet {}: {:?}", wallet_name, x);
            Ok(())
        }
    }
}

pub fn open_wallet(wallet_name: &str) -> Result<i32, u32> {
    trace!("opening wallet: {}", wallet_name);
    if settings::test_indy_mode_enabled() {
        unsafe {WALLET_HANDLE = 1;}
        return Ok(1);
    }

    let config = format!(r#"{{"id":"{}"}}"#, wallet_name);

    let handle = wallet::open_wallet(&config, &settings::get_wallet_credentials())
        .wait()
        .map_err(map_rust_indy_sdk_error_code)?;

    unsafe { WALLET_HANDLE = handle; }
    Ok(handle)
}

pub fn init_wallet(wallet_name: &str) -> Result<i32, u32> {
    if settings::test_indy_mode_enabled() {
        unsafe {WALLET_HANDLE = 1;}
        return Ok(1);
    }

    create_wallet(wallet_name)?;
    open_wallet(wallet_name)
}

pub fn close_wallet() -> Result<(), u32> {
    if settings::test_indy_mode_enabled() {
        unsafe { WALLET_HANDLE = 0; }
        return Ok(());
    }
    let result = wallet::close_wallet(get_wallet_handle()).wait().map_err(map_rust_indy_sdk_error_code);
    unsafe { WALLET_HANDLE = 0; }
    result
}

pub fn delete_wallet(wallet_name: &str) -> Result<(), u32> {
    if settings::test_indy_mode_enabled() {
        unsafe { WALLET_HANDLE = 0;}
        return Ok(())
    }

    match close_wallet() {
        Ok(_) => (),
        Err(x) => (),
    };

    let config = format!(r#"{{"id":"{}"}}"#, wallet_name);
    wallet::delete_wallet(&config,&settings::get_wallet_credentials()).wait().map_err(map_rust_indy_sdk_error_code)
}

pub fn add_record(xtype: &str, id: &str, value: &str, tags: Option<&str>) -> Result<(), u32> {
    if settings::test_indy_mode_enabled() { return Ok(()) }

<<<<<<< HEAD
    Wallet::add_record(get_wallet_handle(), xtype, id, value, tags)
=======
    wallet::add_wallet_record(get_wallet_handle(), xtype, id, value, Some(tags))
        .wait()
>>>>>>> c328796c
        .map_err(map_rust_indy_sdk_error_code)
}


pub fn get_record(xtype: &str, id: &str, options: &str) -> Result<String, u32> {
    if settings::test_indy_mode_enabled() {
        return Ok(r#"{"id":"123","type":"record type","value":"record value","tags":null}"#.to_string())
    }

    wallet::get_wallet_record(get_wallet_handle(), xtype, id, options)
        .wait()
        .map_err(map_rust_indy_sdk_error_code)
}

pub fn delete_record(xtype: &str, id: &str) -> Result<(), u32> {
    if settings::test_indy_mode_enabled() { return Ok(()) }
    wallet::delete_wallet_record(get_wallet_handle(), xtype, id)
        .wait()
        .map_err(map_rust_indy_sdk_error_code)
}


pub fn update_record_value(xtype: &str, id: &str, value: &str) -> Result<(), u32> {
    if settings::test_indy_mode_enabled() { return Ok(()) }
    wallet::update_wallet_record_value(get_wallet_handle(), xtype, id, value)
        .wait()
        .map_err(map_rust_indy_sdk_error_code)
}

pub fn export(wallet_handle: i32, path: &Path, backup_key: &str) -> Result<(), WalletError> {
    let export_config = json!({ "key": backup_key, "path": &path}).to_string();
    match wallet::export_wallet(wallet_handle, &export_config).wait() {
        Ok(_) => Ok(()),
        Err(e) => Err(WalletError::CommonError(map_rust_indy_sdk_error_code(e))),
    }
}

pub fn import(config: &str) -> Result<(), WalletError> {
    settings::process_config_string(config).map_err(|e| WalletError::CommonError(e))?;

    let key = settings::get_config_value(settings::CONFIG_WALLET_KEY)
        .map_err(|e| WalletError::CommonError(e))?;

    let name = settings::get_config_value(settings::CONFIG_WALLET_NAME)
        .map_err(|e| WalletError::CommonError(error::MISSING_WALLET_NAME.code_num))?;

    let exported_wallet_path = settings::get_config_value(settings::CONFIG_EXPORTED_WALLET_PATH)
        .or(Err(WalletError::CommonError(error::MISSING_EXPORTED_WALLET_PATH.code_num)))?;

    let backup_key = settings::get_config_value(settings::CONFIG_WALLET_BACKUP_KEY)
        .or(Err(WalletError::CommonError(error::MISSING_BACKUP_KEY.code_num)))?;

    let config = json!({"id":name}).to_string();
    let credentials = settings::get_wallet_credentials();
    let import_config = json!({"key": backup_key, "path": exported_wallet_path }).to_string();

    match wallet::import_wallet(&config, &credentials, &import_config).wait() {
        Ok(_) => Ok(()),
        Err(e) => Err(WalletError::CommonError(map_rust_indy_sdk_error_code(e))),
    }
}

#[cfg(test)]
pub mod tests {
    use super::*;
    use utils::error;
    use std::thread;
    use std::time::Duration;
    use utils::devsetup::tests::setup_wallet_env;
    use std::{fs, env};

    pub fn export_test_wallet() -> ::std::path::PathBuf {
        let filename_str = &settings::get_config_value(settings::CONFIG_WALLET_NAME).unwrap();
        let mut dir = env::temp_dir();
        dir.push(filename_str);
        if Path::new(&dir).exists() {
            fs::remove_file(Path::new(&dir)).unwrap();
        }

        let wallet_name = settings::get_config_value(settings::CONFIG_WALLET_NAME).unwrap();
        let backup_key = settings::get_config_value(settings::CONFIG_WALLET_BACKUP_KEY).unwrap();
        let handle = setup_wallet_env(&wallet_name).unwrap();

        let xtype = "type1";
        let id = "id1";
        let value = "value1";
        add_record(xtype, id, value, None).unwrap();

        export(handle, &dir, &backup_key).unwrap();
        dir
    }

    pub fn delete_import_wallet_path(dir: ::std::path::PathBuf) {
        fs::remove_file(Path::new(&dir)).unwrap();
        assert!(!Path::new(&dir).exists());
    }

    pub fn delete_test_wallet(name: &str) {
        match close_wallet() {
            Ok(_) => (),
            Err(_) => (),
        };

        match delete_wallet(name) {
            Ok(_) => (),
            Err(_) => (),
        };
    }

    #[test]
    fn test_wallet() {
        init!("false");
        assert!( get_wallet_handle() > 0);
        assert_eq!(error::INVALID_WALLET_CREATION.code_num, init_wallet(&String::from("")).unwrap_err());
    }

    #[test]
    fn test_wallet_calls_fail_with_different_key_derivation() {
        teardown!("false");
        ::api::vcx::vcx_shutdown(true);
        let wallet_n = settings::DEFAULT_WALLET_NAME;
        settings::set_config_value(settings::CONFIG_WALLET_KEY_DERIVATION, settings::DEFAULT_WALLET_KEY_DERIVATION);
        create_wallet(wallet_n).unwrap();

        // Open fails without Wallet Key Derivation set
        ::api::vcx::vcx_shutdown(false);
        assert_eq!(open_wallet(wallet_n), Err(error::UNKNOWN_LIBINDY_ERROR.code_num));

        // Open works when set
        settings::set_config_value(settings::CONFIG_WALLET_KEY_DERIVATION, settings::DEFAULT_WALLET_KEY_DERIVATION);
        assert!(open_wallet(wallet_n).is_ok());

        // Delete fails
        ::api::vcx::vcx_shutdown(false);
        assert_eq!(delete_wallet(wallet_n), Err(error::UNKNOWN_LIBINDY_ERROR.code_num));

        // Delete works
        settings::set_config_value(settings::CONFIG_WALLET_KEY_DERIVATION, settings::DEFAULT_WALLET_KEY_DERIVATION);
        assert!(delete_wallet(wallet_n).is_ok());
    }

    #[test]
    fn test_wallet_import_export() {
        settings::set_defaults();
        teardown!("false");
        let exported_path = format!(r#"/tmp/{}"#, settings::DEFAULT_WALLET_NAME);

        let dir = export_test_wallet();
        let xtype = "type1";
        let id = "id1";
        let value = "value1";
        let options = "{}";

        ::api::vcx::vcx_shutdown(true);

        let import_config = json!({
            settings::CONFIG_WALLET_NAME: settings::DEFAULT_WALLET_NAME,
            settings::CONFIG_WALLET_KEY: settings::DEFAULT_WALLET_KEY,
            settings::CONFIG_EXPORTED_WALLET_PATH: exported_path,
            settings::CONFIG_WALLET_BACKUP_KEY: settings::DEFAULT_WALLET_BACKUP_KEY,
        }).to_string();
        import(&import_config).unwrap();
        open_wallet(&settings::DEFAULT_WALLET_NAME).unwrap();

        // If wallet was successfully imported, there will be an error trying to add this duplicate record
        assert_eq!(add_record(xtype, id, value, None), Err(error::DUPLICATE_WALLET_RECORD.code_num));
        thread::sleep(Duration::from_secs(1));
        ::api::vcx::vcx_shutdown(true);
        delete_import_wallet_path(dir);
    }

    #[test]
    fn test_import_fails_with_missing_configs() {
        settings::set_config_value(settings::CONFIG_ENABLE_TEST_MODE,"false");
        ::api::vcx::vcx_shutdown(true);

        // Invalid json
        assert_eq!(import(""), Err(WalletError::CommonError(error::INVALID_JSON.code_num)));
        let mut config = json!({});

        // Missing wallet_key
        assert_eq!(import(&config.to_string()), Err(WalletError::CommonError(error::MISSING_WALLET_KEY.code_num)));
        config[settings::CONFIG_WALLET_KEY] = serde_json::to_value("wallet_key1").unwrap();

        // Missing wallet name
        assert_eq!(import(&config.to_string()), Err(WalletError::CommonError(error::MISSING_WALLET_NAME.code_num)));
        config[settings::CONFIG_WALLET_NAME] = serde_json::to_value("wallet_name1").unwrap();

        // Missing exported_wallet_path
        assert_eq!(import(&config.to_string()), Err(WalletError::CommonError(error::MISSING_EXPORTED_WALLET_PATH.code_num)));
        config[settings::CONFIG_EXPORTED_WALLET_PATH] = serde_json::to_value(settings::DEFAULT_EXPORTED_WALLET_PATH).unwrap();

        // Missing backup_key
        assert_eq!(import(&config.to_string()), Err(WalletError::CommonError(error::MISSING_BACKUP_KEY.code_num)));
    }

    #[test]
    fn test_import_wallet_fails_with_existing_wallet() {
        settings::set_defaults();
        let wallet_name = "test_import_wallet_fails_with_existing_wallet";
        settings::set_config_value(settings::CONFIG_WALLET_NAME, wallet_name);
        let exported_path = format!(r#"/tmp/{}"#, wallet_name);
        let wallet_key = settings::get_config_value(settings::CONFIG_WALLET_KEY).unwrap();
        let backup_key = settings::get_config_value(settings::CONFIG_WALLET_BACKUP_KEY).unwrap();

        let dir = export_test_wallet();

        let import_config = json!({
            settings::CONFIG_WALLET_NAME: wallet_name,
            settings::CONFIG_WALLET_KEY: wallet_key,
            settings::CONFIG_EXPORTED_WALLET_PATH: exported_path,
            settings::CONFIG_WALLET_BACKUP_KEY: backup_key,
        }).to_string();
        assert_eq!(import(&import_config), Err(WalletError::CommonError(error::WALLET_ALREADY_EXISTS.code_num)));

        ::api::vcx::vcx_shutdown(true);
        delete_import_wallet_path(dir);
    }

    #[test]
    fn test_import_wallet_fails_with_invalid_path(){
        settings::set_defaults();
        let wallet_name = "test_import_wallet_fails_with_invalid_path";
        settings::set_config_value(settings::CONFIG_WALLET_NAME, wallet_name);
        let exported_path = format!(r#"/tmp/{}"#, wallet_name);
        let wallet_key = settings::get_config_value(settings::CONFIG_WALLET_KEY).unwrap();
        let backup_key = settings::get_config_value(settings::CONFIG_WALLET_BACKUP_KEY).unwrap();

        let dir = export_test_wallet();

        let import_config = json!({
            settings::CONFIG_WALLET_NAME: wallet_name,
            settings::CONFIG_WALLET_KEY: wallet_key,
            settings::CONFIG_EXPORTED_WALLET_PATH: "DIFFERENT_PATH",
            settings::CONFIG_WALLET_BACKUP_KEY: backup_key,
        }).to_string();
        assert_eq!(import(&import_config), Err(WalletError::CommonError(error::IOERROR.code_num)));

        ::api::vcx::vcx_shutdown(true);
        delete_import_wallet_path(dir);
    }

    #[test]
    fn test_import_wallet_fails_with_invalid_backup_key() {
        settings::set_config_value(settings::CONFIG_ENABLE_TEST_MODE, "false");
        settings::set_defaults();
        teardown!("false");

        let exported_path = format!(r#"/tmp/{}"#, settings::DEFAULT_WALLET_NAME);
        let bad_backup = "456";

        let dir = export_test_wallet();
        ::api::vcx::vcx_shutdown(true);

        let import_config = json!({
            settings::CONFIG_WALLET_NAME: settings::DEFAULT_WALLET_NAME,
            settings::CONFIG_WALLET_KEY: settings::DEFAULT_WALLET_KEY,
            settings::CONFIG_EXPORTED_WALLET_PATH: exported_path,
            settings::CONFIG_WALLET_BACKUP_KEY: bad_backup,
        }).to_string();
        assert_eq!(import(&import_config), Err(WalletError::CommonError(error::LIBINDY_INVALID_STRUCTURE.code_num)));

        ::api::vcx::vcx_shutdown(true);
        delete_import_wallet_path(dir);
    }

    #[test]
    fn test_add_new_record_with_no_tag() {
        init!("false");

        let record = "Record Value";
        let record_type = "Type";
        let id = "123";
        let wallet_n = "test_add_new_record_with_no_tag";

        add_record(record_type, id, record, None).unwrap();
    }

    #[test]
    fn test_add_duplicate_record_fails() {
        init!("false");

        let record = "Record Value";
        let record_type = "Type";
        let id = "123";
        let wallet_n = "test_add_duplicate_record_fails";

        add_record(record_type, id, record, None).unwrap();
        let rc = add_record(record_type, id, record, None);
        assert_eq!(rc, Err(error::DUPLICATE_WALLET_RECORD.code_num));
    }

    #[test]
    fn test_add_record_with_same_id_but_different_type_success() {
        init!("false");

        let record = "Record Value";
        let record_type = "Type";
        let record_type2 = "Type2";
        let id = "123";
        let wallet_n = "test_add_duplicate_record_fails";

        add_record(record_type, id, record, None).unwrap();
        add_record(record_type2, id, record, None).unwrap();
    }

    #[test]
    fn test_retrieve_missing_record_fails() {
        init!("false");

        let record_type = "Type";
        let id = "123";
        let options = json!({
            "retrieveType": false,
            "retrieveValue": false,
            "retrieveTags": false
        }).to_string();
        let wallet_n = "test_retrieve_missing_record_fails";

        let rc = get_record(record_type, id, &options);
        assert_eq!(rc, Err(error::WALLET_RECORD_NOT_FOUND.code_num));
    }

    #[test]
    fn test_retrieve_record_success() {
        init!("false");

        let record = "Record Value";
        let record_type = "Type";
        let id = "123";
        let wallet_n = "test_retrieve_record_success";
        let options = json!({
            "retrieveType": true,
            "retrieveValue": true,
            "retrieveTags": false
        }).to_string();
        let expected_retrieved_record = format!(r#"{{"type":"{}","id":"{}","value":"{}","tags":null}}"#, record_type, id, record);

        add_record(record_type, id, record, None).unwrap();
        let retrieved_record = get_record(record_type, id, &options).unwrap();

        assert_eq!(retrieved_record, expected_retrieved_record);
    }

    #[test]
    fn test_delete_record_fails_with_no_record() {
        init!("false");
        let record_type = "Type";
        let id = "123";

        let rc = delete_record(record_type, id);
        assert_eq!(rc, Err(error::WALLET_RECORD_NOT_FOUND.code_num));

    }

    #[test]
    fn test_delete_record_success() {
        init!("false");

        let record = "Record Value";
        let record_type = "Type";
        let id = "123";
        let wallet_n = "test_delete_record_success";
        let options = json!({
            "retrieveType": true,
            "retrieveValue": true,
            "retrieveTags": false
        }).to_string();

        add_record(record_type, id, record, None).unwrap();
        delete_record(record_type, id).unwrap();
        let rc = get_record(record_type, id, &options);
        assert_eq!(rc, Err(error::WALLET_RECORD_NOT_FOUND.code_num));
    }

    #[test]
    fn test_update_record_value_fails_with_no_initial_record() {
        init!("false");

        let record = "Record Value";
        let record_type = "Type";
        let id = "123";
        let wallet_n = "test_update_record_value_fails_with_no_initial_record";

        let rc = update_record_value(record_type, id, record);
        assert_eq!(rc, Err(error::WALLET_RECORD_NOT_FOUND.code_num));
    }

    #[test]
    fn test_update_record_value_success() {
        init!("false");

        let initial_record = "Record1";
        let changed_record = "Record2";
        let record_type = "Type";
        let id = "123";
        let wallet_n = "test_update_record_value_success";
        let options = json!({
            "retrieveType": true,
            "retrieveValue": true,
            "retrieveTags": false
        }).to_string();
        let expected_initial_record = format!(r#"{{"type":"{}","id":"{}","value":"{}","tags":null}}"#, record_type, id, initial_record);
        let expected_updated_record = format!(r#"{{"type":"{}","id":"{}","value":"{}","tags":null}}"#, record_type, id, changed_record);

        add_record(record_type, id, initial_record, None).unwrap();
        let initial_record = get_record(record_type, id, &options).unwrap();
        update_record_value(record_type, id, changed_record).unwrap();
        let changed_record = get_record(record_type, id, &options).unwrap();

        assert_eq!(initial_record, expected_initial_record);
        assert_eq!(changed_record, expected_updated_record);
    }
}<|MERGE_RESOLUTION|>--- conflicted
+++ resolved
@@ -86,12 +86,8 @@
 pub fn add_record(xtype: &str, id: &str, value: &str, tags: Option<&str>) -> Result<(), u32> {
     if settings::test_indy_mode_enabled() { return Ok(()) }
 
-<<<<<<< HEAD
-    Wallet::add_record(get_wallet_handle(), xtype, id, value, tags)
-=======
-    wallet::add_wallet_record(get_wallet_handle(), xtype, id, value, Some(tags))
+    wallet::add_wallet_record(get_wallet_handle(), xtype, id, value, tags)
         .wait()
->>>>>>> c328796c
         .map_err(map_rust_indy_sdk_error_code)
 }
 
