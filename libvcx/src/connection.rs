use serde_json;
use serde_json::Value;
use rmp_serde;

use api::VcxStateType;
use settings;
use messages;
use messages::{GeneralMessage, MessageStatusCode, RemoteMessageType, SerializableObjectWithState};
use messages::invite::{InviteDetail, SenderDetail, Payload as ConnectionPayload, AcceptanceDetails};
use messages::payload::Payloads;
use messages::thread::Thread;
use messages::get_message::{Message, MessagePayload};
use messages::send_message::SendMessageOptions;
use messages::update_connection::send_delete_connection_message;
use messages::payload::PayloadKinds;
use object_cache::ObjectCache;
use error::prelude::*;
use utils::error;
use utils::libindy::signus::create_my_did;
use utils::libindy::crypto;
use utils::json::mapped_key_rewrite;
use utils::json::KeyMatch;
use std::collections::HashMap;

use v3::handlers::connection::connection::Connection as ConnectionV3;
use v3::handlers::connection::states::ActorDidExchangeState;
use v3::handlers::connection::agent::AgentInfo;
use v3::messages::connection::invite::Invitation as InvitationV3;

lazy_static! {
    static ref CONNECTION_MAP: ObjectCache<Connections> = Default::default();
}

#[derive(Serialize, Deserialize, Debug)]
#[serde(tag = "version")]
enum Connections {
    #[serde(rename = "1.0")]
    V1(Connection),
    #[serde(rename = "2.0")]
    V3(ConnectionV3),
}

#[derive(Serialize, Deserialize, Debug)]
pub struct ConnectionOptions {
    #[serde(default)]
    pub connection_type: Option<String>,
    #[serde(default)]
    pub phone: Option<String>,
    pub use_public_did: Option<bool>,
}

impl Default for ConnectionOptions {
    fn default() -> Self {
        ConnectionOptions {
            connection_type: None,
            phone: None,
            use_public_did: None,
        }
    }
}

impl ConnectionOptions {
    pub fn from_opt_str(options: Option<String>) -> VcxResult<ConnectionOptions> {
        Ok(
            match options.as_ref().map(|opt| opt.trim()) {
                None => ConnectionOptions::default(),
                Some(opt) if opt.is_empty() => ConnectionOptions::default(),
                Some(opt) => {
                    serde_json::from_str(&opt)
                        .map_err(|err| VcxError::from_msg(VcxErrorKind::InvalidOption, format!("Cannot deserialize ConnectionOptions: {}", err)))?
                }
            }
        )
    }
}

#[derive(Clone, Debug, Serialize, Deserialize)]
struct Connection {
    source_id: String,
    pw_did: String,
    pw_verkey: String,
    state: VcxStateType,
    uuid: String,
    endpoint: String,
    // For QR code invitation
    invite_detail: Option<InviteDetail>,
    invite_url: Option<String>,
    agent_did: String,
    agent_vk: String,
    their_pw_did: String,
    their_pw_verkey: String,
    // used by proofs/credentials when sending to edge device
    public_did: Option<String>,
    their_public_did: Option<String>,
}


impl Connection {
    fn _connect_send_invite(&mut self, options: &ConnectionOptions) -> VcxResult<u32> {
        debug!("sending invite for connection {}", self.source_id);

        let (invite, url) =
            messages::send_invite()
                .to(&self.pw_did)?
                .to_vk(&self.pw_verkey)?
                .phone_number(options.phone.as_ref().map(String::as_str))?
                .agent_did(&self.agent_did)?
                .agent_vk(&self.agent_vk)?
                .public_did(self.public_did.as_ref().map(String::as_str))?
                .thread(&Thread::new())?
                .send_secure()
                .map_err(|err| err.extend("Cannot send invite"))?;

        self.state = VcxStateType::VcxStateOfferSent;
        self.invite_detail = Some(invite);
        self.invite_url = Some(url);

        Ok(error::SUCCESS.code_num)
    }

    pub fn delete_connection(&mut self) -> VcxResult<()> {
        trace!("Connection::delete_connection >>>");

        send_delete_connection_message(&self.pw_did, &self.pw_verkey, &self.agent_did, &self.agent_vk)?;

        self.state = VcxStateType::VcxStateNone;

        Ok(())
    }

    fn _connect_accept_invite(&mut self) -> VcxResult<u32> {
        debug!("accepting invite for connection {}", self.source_id);

        let details: &InviteDetail = self.invite_detail.as_ref()
            .ok_or(VcxError::from_msg(VcxErrorKind::GeneralConnectionError, format!("Invite details not found for: {}", self.source_id)))?;

        messages::accept_invite()
            .to(&self.pw_did)?
            .to_vk(&self.pw_verkey)?
            .agent_did(&self.agent_did)?
            .agent_vk(&self.agent_vk)?
            .sender_details(&details.sender_detail)?
            .sender_agency_details(&details.sender_agency_detail)?
            .answer_status_code(&MessageStatusCode::Accepted)?
            .reply_to(&details.conn_req_id)?
            .thread(&self._build_thread(&details))?
            .send_secure()
            .map_err(|err| err.extend("Cannot accept invite"))?;

        self.state = VcxStateType::VcxStateAccepted;

        Ok(error::SUCCESS.code_num)
    }

    fn _build_thread(&self, invite_detail: &InviteDetail) -> Thread {
        let mut received_orders = HashMap::new();
        received_orders.insert(invite_detail.sender_detail.did.clone(), 0);
        Thread {
            thid: invite_detail.thread_id.clone(),
            pthid: None,
            sender_order: 0,
            received_orders,
        }
    }

    fn connect(&mut self, options: &ConnectionOptions) -> VcxResult<u32> {
        trace!("Connection::connect >>> options: {:?}", options);
        match self.state {
            VcxStateType::VcxStateInitialized
            | VcxStateType::VcxStateOfferSent => self._connect_send_invite(options),
            VcxStateType::VcxStateRequestReceived => self._connect_accept_invite(),
            _ => {
                warn!("connection {} in state {} not ready to connect", self.source_id, self.state as u32);
                // TODO: Refactor Error
                // TODO: Implement Correct Error
                Err(VcxError::from_msg(VcxErrorKind::GeneralConnectionError, format!("Connection {} in state {} not ready to connect", self.source_id, self.state as u32)))
            }
        }
    }

    fn get_state(&self) -> u32 {
        trace!("Connection::get_state >>>");
        self.state as u32
    }
    fn set_state(&mut self, state: VcxStateType) {
        trace!("Connection::set_state >>> state: {:?}", state);
        self.state = state;
    }

    fn get_pw_did(&self) -> &String { &self.pw_did }
    fn set_pw_did(&mut self, did: &str) { self.pw_did = did.to_string(); }

    fn get_their_pw_did(&self) -> &String { &self.their_pw_did }
    fn set_their_pw_did(&mut self, did: &str) { self.their_pw_did = did.to_string(); }

    fn set_their_public_did(&mut self, did: &str) { self.their_public_did = Some(did.to_string()); }
    fn get_their_public_did(&self) -> Option<String> { self.their_public_did.clone() }

    fn get_agent_did(&self) -> &String { &self.agent_did }
    fn set_agent_did(&mut self, did: &str) { self.agent_did = did.to_string(); }

    fn get_pw_verkey(&self) -> &String { &self.pw_verkey }
    fn set_pw_verkey(&mut self, verkey: &str) { self.pw_verkey = verkey.to_string(); }

    fn get_their_pw_verkey(&self) -> &String { &self.their_pw_verkey }
    fn set_their_pw_verkey(&mut self, verkey: &str) { self.their_pw_verkey = verkey.to_string(); }

    fn get_agent_verkey(&self) -> &String { &self.agent_vk }
    fn set_agent_verkey(&mut self, verkey: &str) { self.agent_vk = verkey.to_string(); }

    fn get_uuid(&self) -> &String { &self.uuid }
    fn set_uuid(&mut self, uuid: &str) { self.uuid = uuid.to_string(); }

    fn get_endpoint(&self) -> &String { &self.endpoint }
    fn set_endpoint(&mut self, endpoint: &str) { self.endpoint = endpoint.to_string(); }

    fn get_invite_detail(&self) -> &Option<InviteDetail> { &self.invite_detail }
    fn set_invite_detail(&mut self, invite_detail: InviteDetail) { self.invite_detail = Some(invite_detail); }

    fn get_source_id(&self) -> &String { &self.source_id }

    fn ready_to_connect(&self) -> bool {
        self.state != VcxStateType::VcxStateNone && self.state != VcxStateType::VcxStateAccepted
    }

    fn create_agent_pairwise(&mut self) -> VcxResult<u32> {
        debug!("creating pairwise keys on agent for connection {}", self.source_id);

        let (for_did, for_verkey) = create_agent_keys(&self.source_id, &self.pw_did, &self.pw_verkey)?;

        self.set_agent_did(&for_did);
        self.set_agent_verkey(&for_verkey);

        Ok(error::SUCCESS.code_num)
    }

    fn update_agent_profile(&mut self, options: &ConnectionOptions) -> VcxResult<u32> {
        debug!("updating agent config for connection {}", self.source_id);

        if let Some(true) = options.use_public_did {
            self.public_did = Some(settings::get_config_value(settings::CONFIG_INSTITUTION_DID)?);
        };

        let webhook_url = settings::get_config_value(settings::CONFIG_WEBHOOK_URL).ok();

        if let Ok(name) = settings::get_config_value(settings::CONFIG_INSTITUTION_NAME) {
            messages::update_data()
                .to(&self.pw_did)?
                .name(&name)?
                .logo_url(&settings::get_config_value(settings::CONFIG_INSTITUTION_LOGO_URL)?)?
                .webhook_url(&webhook_url)?
                .use_public_did(&self.public_did)?
                .send_secure()
                .map_err(|err| err.extend("Cannot update agent profile"))?;
        }

        Ok(error::SUCCESS.code_num)
    }

    pub fn update_state(&mut self, message: Option<String>) -> VcxResult<u32> {
        debug!("updating state for connection {}", self.source_id);

        if self.state == VcxStateType::VcxStateInitialized || self.state == VcxStateType::VcxStateAccepted {
            return Ok(error::SUCCESS.code_num);
        }

        let response =
            messages::get_messages()
                .to(&self.pw_did)?
                .to_vk(&self.pw_verkey)?
                .agent_did(&self.agent_did)?
                .agent_vk(&self.agent_vk)?
                .send_secure()
                .map_err(|err| err.map(VcxErrorKind::PostMessageFailed, format!("Could not update state for connection {}", self.source_id)))?;

        debug!("connection {} update state response: {:?}", self.source_id, response);
        if self.state == VcxStateType::VcxStateOfferSent || self.state == VcxStateType::VcxStateInitialized {
            for message in response {
                if message.status_code == MessageStatusCode::Accepted && message.msg_type == RemoteMessageType::ConnReqAnswer {
                    self.process_acceptance_message(message)?;
                }
            }
        };

        Ok(error::SUCCESS.code_num)
    }

    pub fn process_acceptance_message(&mut self, message: Message) -> VcxResult<u32> {
        let details = parse_acceptance_details(&message)
            .map_err(|err| err.extend("Cannot parse acceptance details"))?;

        self.set_their_pw_did(&details.did);
        self.set_their_pw_verkey(&details.verkey);
        self.set_state(VcxStateType::VcxStateAccepted);

        Ok(error::SUCCESS.code_num)
    }

    pub fn send_generic_message(&self, message: &str, msg_options: &str) -> VcxResult<String> {
        if self.state != VcxStateType::VcxStateAccepted {
            return Err(VcxError::from(VcxErrorKind::NotReady));
        }

        let msg_options: SendMessageOptions = serde_json::from_str(msg_options).map_err(|_| {
            error!("Invalid SendMessage msg_options");
            VcxError::from(VcxErrorKind::InvalidConfiguration)
        })?;

        let response =
            ::messages::send_message()
                .to(&self.get_pw_did())?
                .to_vk(&self.get_pw_verkey())?
                .msg_type(&RemoteMessageType::Other(msg_options.msg_type.clone()))?
                .edge_agent_payload(&self.get_pw_verkey(), &self.get_their_pw_verkey(), &message, PayloadKinds::Other(msg_options.msg_type.clone()), None)?
                .agent_did(&self.get_agent_did())?
                .agent_vk(&self.get_agent_verkey())?
                .set_title(&msg_options.msg_title)?
                .set_detail(&msg_options.msg_title)?
                .ref_msg_id(msg_options.ref_msg_id.clone())?
                .status_code(&MessageStatusCode::Accepted)?
                .send_secure()?;

        let msg_uid = response.get_msg_uid()?;
        return Ok(msg_uid);
    }
}

pub fn create_agent_keys(source_id: &str, pw_did: &str, pw_verkey: &str) -> VcxResult<(String, String)> {
    /*
        Create User Pairwise Agent in old way.
        Send Messages corresponding to V2 Protocol version to avoid code changes on Agency side.
    */
    debug!("creating pairwise keys on agent for connection {}", source_id);

    let (agent_did, agent_verkey) = messages::create_keys()
        .for_did(pw_did)?
        .for_verkey(pw_verkey)?
        .send_secure()
        .map_err(|err| err.extend("Cannot create pairwise keys"))?;

    Ok((agent_did, agent_verkey))
}

pub fn is_valid_handle(handle: u32) -> bool {
    CONNECTION_MAP.has_handle(handle)
}

pub fn set_agent_did(handle: u32, did: &str) -> VcxResult<()> {
    CONNECTION_MAP.get_mut(handle, |connection| {
        match connection {
            Connections::V1(ref mut connection) => Ok(connection.set_agent_did(did)),
            Connections::V3(ref mut connection) => Err(VcxError::from(VcxErrorKind::InvalidConnectionHandle))
        }
    }).or(Err(VcxError::from(VcxErrorKind::InvalidConnectionHandle)))
}

pub fn get_agent_did(handle: u32) -> VcxResult<String> {
    CONNECTION_MAP.get(handle, |connection| {
        match connection {
            Connections::V1(ref connection) => Ok(connection.get_agent_did().clone()),
            Connections::V3(ref connection) => Ok(connection.agent_info().agent_did.to_string())
        }
    }).or(Err(VcxError::from(VcxErrorKind::InvalidConnectionHandle)))
}

pub fn get_pw_did(handle: u32) -> VcxResult<String> {
    CONNECTION_MAP.get(handle, |connection| {
        match connection {
            Connections::V1(ref connection) => Ok(connection.get_pw_did().to_string()),
            Connections::V3(ref connection) => Ok(connection.agent_info().pw_did.to_string())
        }
    }).or(Err(VcxError::from(VcxErrorKind::InvalidConnectionHandle)))
}

pub fn set_pw_did(handle: u32, did: &str) -> VcxResult<()> {
    CONNECTION_MAP.get_mut(handle, |connection| {
        match connection {
            Connections::V1(ref mut connection) => Ok(connection.set_pw_did(did)),
            Connections::V3(ref mut connection) => Err(VcxError::from(VcxErrorKind::InvalidConnectionHandle))
        }
    }).or(Err(VcxError::from(VcxErrorKind::InvalidConnectionHandle)))
}

pub fn get_their_pw_did(handle: u32) -> VcxResult<String> {
    CONNECTION_MAP.get(handle, |connection| {
        match connection {
            Connections::V1(ref connection) => Ok(connection.get_their_pw_did().to_string()),
            Connections::V3(ref connection) => connection.remote_did()
        }
    }).or(Err(VcxError::from(VcxErrorKind::InvalidConnectionHandle)))
}

pub fn set_their_pw_did(handle: u32, did: &str) -> VcxResult<()> {
    CONNECTION_MAP.get_mut(handle, |connection| {
        match connection {
            Connections::V1(ref mut connection) => Ok(connection.set_their_pw_did(did)),
            Connections::V3(ref mut connection) => Err(VcxError::from(VcxErrorKind::InvalidConnectionHandle))
        }
    }).or(Err(VcxError::from(VcxErrorKind::InvalidConnectionHandle)))
}

pub fn set_their_public_did(handle: u32, did: &str) -> VcxResult<()> {
    CONNECTION_MAP.get_mut(handle, |connection| {
        match connection {
            Connections::V1(ref mut connection) => Ok(connection.set_their_public_did(did)),
            Connections::V3(ref mut connection) => Err(VcxError::from(VcxErrorKind::InvalidConnectionHandle))
        }
    }).or(Err(VcxError::from(VcxErrorKind::InvalidConnectionHandle)))
}

pub fn get_their_public_did(handle: u32) -> VcxResult<Option<String>> {
    CONNECTION_MAP.get(handle, |connection| {
        match connection {
            Connections::V1(ref connection) => Ok(connection.get_their_public_did()),
            Connections::V3(ref connection) => Err(VcxError::from(VcxErrorKind::InvalidConnectionHandle))
        }
    }).or(Err(VcxError::from(VcxErrorKind::InvalidConnectionHandle)))
}

pub fn get_their_pw_verkey(handle: u32) -> VcxResult<String> {
    CONNECTION_MAP.get(handle, |connection| {
        match connection {
            Connections::V1(ref connection) => Ok(connection.get_their_pw_verkey().to_string()),
            Connections::V3(ref connection) => connection.remote_vk()
        }
    }).or(Err(VcxError::from(VcxErrorKind::InvalidConnectionHandle)))
}

pub fn set_their_pw_verkey(handle: u32, did: &str) -> VcxResult<()> {
    CONNECTION_MAP.get_mut(handle, |cxn| {
        match cxn {
            Connections::V1(ref mut connection) => Ok(connection.set_their_pw_verkey(did)),
            Connections::V3(ref connection) => Err(VcxError::from(VcxErrorKind::InvalidConnectionHandle))
        }
    }).or(Err(VcxError::from(VcxErrorKind::InvalidConnectionHandle)))
}

pub fn get_uuid(handle: u32) -> VcxResult<String> {
    CONNECTION_MAP.get(handle, |cxn| {
        match cxn {
            Connections::V1(ref connection) => Ok(connection.get_uuid().to_string()),
            Connections::V3(ref connection) => Err(VcxError::from(VcxErrorKind::InvalidConnectionHandle))
        }
    }).or(Err(VcxError::from(VcxErrorKind::InvalidConnectionHandle)))
}

pub fn set_uuid(handle: u32, uuid: &str) -> VcxResult<()> {
    CONNECTION_MAP.get_mut(handle, |cxn| {
        match cxn {
            Connections::V1(ref mut connection) => Ok(connection.set_uuid(uuid)),
            Connections::V3(ref mut connection) => Err(VcxError::from(VcxErrorKind::InvalidConnectionHandle))
        }
    }).or(Err(VcxError::from(VcxErrorKind::InvalidConnectionHandle)))
}

// TODO: Add NO_ENDPOINT error to connection error
pub fn get_endpoint(handle: u32) -> VcxResult<String> {
    CONNECTION_MAP.get(handle, |cxn| {
        match cxn {
            Connections::V1(ref connection) => Ok(connection.get_endpoint().to_string()),
            Connections::V3(ref connection) => Err(VcxError::from(VcxErrorKind::InvalidConnectionHandle))
        }
    }).or(Err(VcxError::from(VcxErrorKind::NoEndpoint)))
}

pub fn set_endpoint(handle: u32, endpoint: &str) -> VcxResult<()> {
    CONNECTION_MAP.get_mut(handle, |cxn| {
        match cxn {
            Connections::V1(ref mut connection) => Ok(connection.set_endpoint(endpoint)),
            Connections::V3(ref mut connection) => Err(VcxError::from(VcxErrorKind::InvalidConnectionHandle))
        }
    }).or(Err(VcxError::from(VcxErrorKind::InvalidConnectionHandle)))
}

pub fn get_agent_verkey(handle: u32) -> VcxResult<String> {
    CONNECTION_MAP.get(handle, |cxn| {
        match cxn {
            Connections::V1(ref connection) => Ok(connection.get_agent_verkey().clone()),
            Connections::V3(ref connection) => Ok(connection.agent_info().agent_vk.clone())
        }
    }).or(Err(VcxError::from(VcxErrorKind::InvalidConnectionHandle)))
}

pub fn set_agent_verkey(handle: u32, verkey: &str) -> VcxResult<()> {
    CONNECTION_MAP.get_mut(handle, |cxn| {
        match cxn {
            Connections::V1(ref mut connection) => Ok(connection.set_agent_verkey(verkey).clone()),
            Connections::V3(ref mut connection) => Err(VcxError::from(VcxErrorKind::InvalidConnectionHandle))
        }
    }).or(Err(VcxError::from(VcxErrorKind::InvalidConnectionHandle)))
}

pub fn get_pw_verkey(handle: u32) -> VcxResult<String> {
    CONNECTION_MAP.get(handle, |cxn| {
        match cxn {
            Connections::V1(ref connection) => Ok(connection.get_pw_verkey().clone()),
            Connections::V3(ref connection) => Ok(connection.agent_info().pw_vk.clone())
        }
    }).or(Err(VcxError::from(VcxErrorKind::InvalidConnectionHandle)))
}

pub fn set_pw_verkey(handle: u32, verkey: &str) -> VcxResult<()> {
    CONNECTION_MAP.get_mut(handle, |cxn| {
        match cxn {
            Connections::V1(ref mut connection) => Ok(connection.set_pw_verkey(verkey).clone()),
            Connections::V3(ref mut connection) => Err(VcxError::from(VcxErrorKind::InvalidConnectionHandle))
        }
    }).or(Err(VcxError::from(VcxErrorKind::InvalidConnectionHandle)))
}

pub fn get_state(handle: u32) -> u32 {
    CONNECTION_MAP.get(handle, |cxn| {
        debug!("get state for connection");
        match cxn {
            Connections::V1(ref connection) => Ok(connection.get_state().clone()),
            Connections::V3(ref connection) => Ok(connection.state().clone())
        }
    }).unwrap_or(0)
}


pub fn set_state(handle: u32, state: VcxStateType) -> VcxResult<()> {
    CONNECTION_MAP.get_mut(handle, |cxn| {
        match cxn {
            Connections::V1(ref mut connection) => Ok(connection.set_state(state)),
            Connections::V3(ref mut connection) => Err(VcxError::from(VcxErrorKind::InvalidConnectionHandle))
        }
    }).or(Err(VcxError::from(VcxErrorKind::InvalidConnectionHandle)))
}

pub fn get_source_id(handle: u32) -> VcxResult<String> {
    CONNECTION_MAP.get(handle, |cxn| {
        match cxn {
            Connections::V1(ref connection) => Ok(connection.get_source_id().clone()),
            Connections::V3(ref connection) => Ok(connection.get_source_id())
        }
    }).or(Err(VcxError::from(VcxErrorKind::InvalidConnectionHandle)))
}

pub fn create_connection(source_id: &str) -> VcxResult<u32> {
    trace!("create_connection >>> source_id: {}", source_id);

    // Initiate connection of new format -- redirect to v3 folder
    if settings::ARIES_COMMUNICATION_METHOD.to_string() == settings::get_communication_method().unwrap_or_default() {
        let connection = Connections::V3(ConnectionV3::create(source_id));
        return CONNECTION_MAP.add(connection)
            .or(Err(VcxError::from(VcxErrorKind::CreateConnection)));
    }

    let method_name = settings::get_config_value(settings::CONFIG_DID_METHOD).ok();

    let (pw_did, pw_verkey) = create_my_did(None, method_name.as_ref().map(String::as_str))?;

    debug!("did: {} verkey: {}, source id: {}", pw_did, pw_verkey, source_id);

    let c = Connection {
        source_id: source_id.to_string(),
        pw_did,
        pw_verkey,
        state: VcxStateType::VcxStateInitialized,
        uuid: String::new(),
        endpoint: String::new(),
        invite_detail: None,
        invite_url: None,
        agent_did: String::new(),
        agent_vk: String::new(),
        their_pw_did: String::new(),
        their_pw_verkey: String::new(),
        public_did: None,
        their_public_did: None,
    };

    CONNECTION_MAP.add(Connections::V1(c))
        .or(Err(VcxError::from(VcxErrorKind::CreateConnection)))
}

pub fn create_connection_with_invite(source_id: &str, details: &str) -> VcxResult<u32> {
    debug!("create connection {} with invite {}", source_id, details);

    // Invitation of new format -- redirect to v3 folder
    if let Ok(invitation) = serde_json::from_str::<InvitationV3>(details) {
        let connection = Connections::V3(ConnectionV3::create_with_invite(source_id, invitation)?);
        return CONNECTION_MAP.add(connection)
            .or(Err(VcxError::from(VcxErrorKind::CreateConnection)));
    }

    let details: Value = serde_json::from_str(&details)
        .map_err(|err| VcxError::from_msg(VcxErrorKind::InvalidJson, format!("Cannot deserialize invite details: {}", err)))?;

    let invite_details: InviteDetail = match serde_json::from_value(details.clone()) {
        Ok(x) => x,
        Err(x) => {
            // Try converting to abbreviated
            let details = unabbrv_event_detail(details)?;
            serde_json::from_value(details)
                .map_err(|err| VcxError::from_msg(VcxErrorKind::InvalidJson, format!("Cannot deserialize invite details: {}", err)))?
        }
    };

    let new_handle = create_connection(source_id)?;

    set_invite_details(new_handle, &invite_details)?;
    set_their_pw_did(new_handle, invite_details.sender_detail.did.as_str())?;
    set_their_pw_verkey(new_handle, invite_details.sender_detail.verkey.as_str())?;
    if let Some(did) = invite_details.sender_detail.public_did {
        set_their_public_did(new_handle, &did)?;
    }

    set_state(new_handle, VcxStateType::VcxStateRequestReceived)?;

    Ok(new_handle)
}

pub fn parse_acceptance_details(message: &Message) -> VcxResult<SenderDetail> {
    let my_vk = settings::get_config_value(settings::CONFIG_SDK_TO_REMOTE_VERKEY)?;

    let payload = message.payload
        .as_ref()
        .ok_or(VcxError::from_msg(VcxErrorKind::InvalidMessagePack, "Payload not found"))?;

    match payload {
        MessagePayload::V1(payload) => {
            // TODO: check returned verkey
            let (_, payload) = crypto::parse_msg(&my_vk, &messages::to_u8(&payload))
                .map_err(|err| err.map(VcxErrorKind::InvalidMessagePack, "Cannot decrypt connection payload"))?;

            let response: ConnectionPayload = rmp_serde::from_slice(&payload[..])
                .map_err(|err| VcxError::from_msg(VcxErrorKind::InvalidMessagePack, format!("Cannot parse connection payload: {}", err)))?;

            let payload = messages::to_u8(&response.msg);

            let response: AcceptanceDetails = rmp_serde::from_slice(&payload[..])
                .map_err(|err| VcxError::from_msg(VcxErrorKind::InvalidMessagePack, format!("Cannot deserialize AcceptanceDetails: {}", err)))?;

            Ok(response.sender_detail)
        }
        MessagePayload::V2(payload) => {
            let payload = Payloads::decrypt_payload_v2(&my_vk, &payload)?;
            let response: AcceptanceDetails = serde_json::from_str(&payload.msg)
                .map_err(|err| VcxError::from_msg(VcxErrorKind::InvalidJson, format!("Cannot deserialize AcceptanceDetails: {}", err)))?;

            Ok(response.sender_detail)
        }
    }
}

pub fn send_generic_message(connection_handle: u32, msg: &str, msg_options: &str) -> VcxResult<String> {
    CONNECTION_MAP.get(connection_handle, |connection| {
        match connection {
            Connections::V1(ref connection) => connection.send_generic_message(&msg, &msg_options),
            Connections::V3(ref connection) => connection.send_generic_message(msg, msg_options)
        }
    })
}

pub fn update_state_with_message(handle: u32, message: Message) -> VcxResult<u32> {
    CONNECTION_MAP.get_mut(handle, |connection| {
        match connection {
            Connections::V1(ref mut connection) => {
                connection.process_acceptance_message(message.clone())
            }
            Connections::V3(ref mut connection) => {
                connection.update_state(Some(&json!(message).to_string()))?;
                Ok(error::SUCCESS.code_num)
            }
        }
    })
        .or(Err(VcxError::from(VcxErrorKind::InvalidConnectionHandle)))
}

pub fn update_state(handle: u32, message: Option<String>) -> VcxResult<u32> {
    CONNECTION_MAP.get_mut(handle, |connection| {
        match connection {
            Connections::V1(ref mut connection) => {
                connection.update_state(message.clone())
            }
            Connections::V3(ref mut connection) => {
                connection.update_state(message.as_ref().map(String::as_str))?;
                Ok(error::SUCCESS.code_num)
            }
        }
    })
        .or(Err(VcxError::from(VcxErrorKind::InvalidConnectionHandle)))
}

pub fn delete_connection(handle: u32) -> VcxResult<u32> {
    CONNECTION_MAP.get_mut(handle, |connection| {
        match connection {
            Connections::V1(ref mut connection) => {
                connection.delete_connection()
            }
            Connections::V3(ref mut connection) => {
                connection.delete()
            }
        }
    })
        .map(|_| error::SUCCESS.code_num)
        .or(Err(VcxError::from(VcxErrorKind::DeleteConnection)))
        .and(release(handle))
        .and_then(|_| Ok(error::SUCCESS.code_num))
}

pub fn connect(handle: u32, options: Option<String>) -> VcxResult<u32> {
    let options_obj: ConnectionOptions = ConnectionOptions::from_opt_str(options)?;

    CONNECTION_MAP.get_mut(handle, |connection| {
        match connection {
            Connections::V1(ref mut connection) => {
                debug!("establish connection {}", connection.source_id);
                connection.update_agent_profile(&options_obj)?;
                connection.create_agent_pairwise()?;
                connection.connect(&options_obj)
            }
            Connections::V3(ref mut connection) => {
                connection.connect()?;
                Ok(error::SUCCESS.code_num)
            }
        }
    })
}

pub fn to_string(handle: u32) -> VcxResult<String> {
    CONNECTION_MAP.get(handle, |connection| {
        match connection {
            Connections::V1(ref connection) => {
                let object: SerializableObjectWithState<Connection, ConnectionV3> = SerializableObjectWithState::V1 { data: connection.to_owned() };

                ::serde_json::to_string(&object)
                    .map_err(|err| VcxError::from_msg(VcxErrorKind::InvalidState, format!("Cannot serialize Connection: {:?}", err)))
            }
            Connections::V3(ref connection) => {
                let (data, state) = connection.to_owned().into();
                let object = SerializableObjectWithState::V2 { data, state };

                ::serde_json::to_string(&object)
                    .map_err(|err| VcxError::from_msg(VcxErrorKind::InvalidState, format!("Cannot serialize Connection: {:?}", err)))
            }
        }
    })
}

pub fn from_string(connection_data: &str) -> VcxResult<u32> {
    let object: SerializableObjectWithState<Connection, ::v3::handlers::connection::states::ActorDidExchangeState> = ::serde_json::from_str(connection_data)
        .map_err(|err| VcxError::from_msg(VcxErrorKind::InvalidJson, format!("Cannot deserialize Connection: {:?}", err)))?;

    let handle = match object {
        SerializableObjectWithState::V1 { data, .. } => {
            CONNECTION_MAP.add(Connections::V1(data))?
        }
        SerializableObjectWithState::V2 { data, state } => {
            CONNECTION_MAP.add(Connections::V3((data, state).into()))?
        }
    };

    Ok(handle)
}

pub fn release(handle: u32) -> VcxResult<()> {
    CONNECTION_MAP.release(handle)
        .or(Err(VcxError::from(VcxErrorKind::InvalidConnectionHandle)))
}

pub fn release_all() {
    CONNECTION_MAP.drain().ok();
}

pub fn get_invite_details(handle: u32, abbreviated: bool) -> VcxResult<String> {
    CONNECTION_MAP.get(handle, |connection| {
        match connection {
            Connections::V1(ref connection) => {
                match abbreviated {
                    false => {
                        serde_json::to_string(&connection.invite_detail)
                            .map_err(|err| VcxError::from_msg(VcxErrorKind::InvalidInviteDetail, format!("Cannot serialize InviteDetail: {}", err)))
                    }
                    true => {
                        let details = serde_json::to_value(&connection.invite_detail)
                            .map_err(|err| VcxError::from_msg(VcxErrorKind::InvalidInviteDetail, format!("Cannot serialize InviteDetail: {}", err)))?;
                        let abbr = abbrv_event_detail(details)?;
                        serde_json::to_string(&abbr)
                            .map_err(|err| VcxError::from_msg(VcxErrorKind::InvalidInviteDetail, format!("Cannot serialize abbreviated InviteDetail: {}", err)))
                    }
                }
            }
            Connections::V3(ref connection) => {
                connection.get_invite_details()
            }
        }
    }).or(Err(VcxError::from(VcxErrorKind::InvalidConnectionHandle)))
}

pub fn set_invite_details(handle: u32, invite_detail: &InviteDetail) -> VcxResult<()> {
    CONNECTION_MAP.get_mut(handle, |connection| {
        match connection {
            Connections::V1(ref mut connection) => {
                connection.set_invite_detail(invite_detail.clone());
                Ok(())
            }
            Connections::V3(ref mut connection) => {
                Err(VcxError::from(VcxErrorKind::InvalidConnectionHandle))
            }
        }
    })
        .or(Err(VcxError::from(VcxErrorKind::InvalidConnectionHandle)))
}

//**********
// Code to convert InviteDetails to Abbreviated String
//**********

impl KeyMatch for (String, Option<String>) {
    fn matches(&self, key: &String, context: &Vec<String>) -> bool {
        if key.eq(&self.0) {
            match context.last() {
                Some(parent) => {
                    if let Some(ref expected_parent) = self.1 {
                        return parent.eq(expected_parent);
                    }
                }
                None => {
                    return self.1.is_none();
                }
            }
        }
        false
    }
}


lazy_static! {
    static ref ABBREVIATIONS: Vec<(String, String)> = {
        vec![
        ("statusCode".to_string(),          "sc".to_string()),
        ("connReqId".to_string(),           "id".to_string()),
        ("senderDetail".to_string(),        "s".to_string()),
        ("name".to_string(),                "n".to_string()),
        ("agentKeyDlgProof".to_string(),    "dp".to_string()),
        ("agentDID".to_string(),            "d".to_string()),
        ("agentDelegatedKey".to_string(),   "k".to_string()),
        ("signature".to_string(),           "s".to_string()),
        ("DID".to_string(), "d".to_string()),
        ("logoUrl".to_string(), "l".to_string()),
        ("verKey".to_string(), "v".to_string()),
        ("senderAgencyDetail".to_string(), "sa".to_string()),
        ("endpoint".to_string(), "e".to_string()),
        ("targetName".to_string(), "t".to_string()),
        ("statusMsg".to_string(), "sm".to_string()),
        ]
    };
}

lazy_static! {
    static ref UNABBREVIATIONS: Vec<((String, Option<String>), String)> = {
        vec![
        (("sc".to_string(), None),                                  "statusCode".to_string()),
        (("id".to_string(), None),                                  "connReqId".to_string()),
        (("s".to_string(), None),                                   "senderDetail".to_string()),
        (("n".to_string(), Some("senderDetail".to_string())),       "name".to_string()),
        (("dp".to_string(), Some("senderDetail".to_string())),      "agentKeyDlgProof".to_string()),
        (("d".to_string(), Some("agentKeyDlgProof".to_string())),   "agentDID".to_string()),
        (("k".to_string(), Some("agentKeyDlgProof".to_string())),   "agentDelegatedKey".to_string()),
        (("s".to_string(), Some("agentKeyDlgProof".to_string())),   "signature".to_string()),
        (("d".to_string(), Some("senderDetail".to_string())),       "DID".to_string()),
        (("l".to_string(), Some("senderDetail".to_string())),       "logoUrl".to_string()),
        (("v".to_string(), Some("senderDetail".to_string())),       "verKey".to_string()),
        (("sa".to_string(), None),                                  "senderAgencyDetail".to_string()),
        (("d".to_string(), Some("senderAgencyDetail".to_string())), "DID".to_string()),
        (("v".to_string(), Some("senderAgencyDetail".to_string())), "verKey".to_string()),
        (("e".to_string(), Some("senderAgencyDetail".to_string())), "endpoint".to_string()),
        (("t".to_string(), None),                                   "targetName".to_string()),
        (("sm".to_string(), None),                                  "statusMsg".to_string()),
        ]
    };
}

fn abbrv_event_detail(val: Value) -> VcxResult<Value> {
    mapped_key_rewrite(val, &ABBREVIATIONS)
}

fn unabbrv_event_detail(val: Value) -> VcxResult<Value> {
    mapped_key_rewrite(val, &UNABBREVIATIONS)
        .map_err(|err| err.extend("Cannot unabbreviate event detail"))
}

impl Into<(Connection, ActorDidExchangeState)> for ConnectionV3 {
    fn into(self) -> (Connection, ActorDidExchangeState) {
        let data = Connection {
            source_id: self.source_id().clone(),
            pw_did: self.agent_info().pw_did.clone(),
            pw_verkey: self.agent_info().pw_vk.clone(),
            state: VcxStateType::from_u32(self.state()),
            uuid: String::new(),
            endpoint: String::new(),
            invite_detail: None,
            invite_url: None,
            agent_did: self.agent_info().agent_did.clone(),
            agent_vk: self.agent_info().agent_vk.clone(),
            their_pw_did: self.remote_did().unwrap_or_default(),
            their_pw_verkey: self.remote_vk().unwrap_or_default(),
            public_did: None,
            their_public_did: None,
        };

        (data, self.state_object().to_owned())
    }
}

impl From<(Connection, ActorDidExchangeState)> for ConnectionV3 {
    fn from((connection, state): (Connection, ActorDidExchangeState)) -> ConnectionV3 {
        let agent_info = AgentInfo {
            pw_did: connection.get_pw_did().to_string(),
            pw_vk: connection.get_pw_verkey().to_string(),
            agent_did: connection.get_agent_did().to_string(),
            agent_vk: connection.get_agent_verkey().to_string(),
        };

        ConnectionV3::from_parts(connection.get_source_id().to_string(), agent_info, state)
    }
}

use v3::messages::a2a::{A2AMessage, MessageId};

pub fn get_messages(handle: u32) -> VcxResult<HashMap<String, A2AMessage>> {
    CONNECTION_MAP.get_mut(handle, |connection| {
        match connection {
            Connections::V3(ref mut connection) => connection.get_messages(),
            _ => Err(VcxError::from(VcxErrorKind::InvalidConnectionHandle))
        }
    })
}

pub fn update_message_status(handle: u32, uid: String) -> VcxResult<()> {
    CONNECTION_MAP.get_mut(handle, |connection| {
        match connection {
            Connections::V3(ref mut connection) => connection.update_message_status(uid.clone()),
            _ => Err(VcxError::from(VcxErrorKind::InvalidConnectionHandle))
        }
    })
}

pub fn get_message_by_id(handle: u32, msg_id: String) -> VcxResult<A2AMessage> {
    CONNECTION_MAP.get_mut(handle, |connection| {
        match connection {
            Connections::V3(ref mut connection) => connection.get_message_by_id(&msg_id),
            _ => Err(VcxError::from(VcxErrorKind::InvalidConnectionHandle))
        }
    })
}

pub fn decode_message(handle: u32, message: Message) -> VcxResult<A2AMessage> {
    CONNECTION_MAP.get_mut(handle, |connection| {
        match connection {
            Connections::V3(ref mut connection) => connection.decode_message(&message),
            _ => Err(VcxError::from(VcxErrorKind::InvalidConnectionHandle))
        }
    })
}

pub fn send_message(handle: u32, message: A2AMessage) -> VcxResult<()> {
    CONNECTION_MAP.get_mut(handle, |connection| {
        match connection {
            Connections::V1(ref mut connection) => Err(VcxError::from(VcxErrorKind::InvalidConnectionHandle)),
            Connections::V3(ref mut connection) => connection.send_message(&message)
        }
    })
}

pub fn add_pending_messages(handle: u32, messages: HashMap<MessageId, String>) -> VcxResult<()> {
    CONNECTION_MAP.get_mut(handle, |connection| {
        match connection {
            Connections::V1(ref mut connection) => Err(VcxError::from(VcxErrorKind::InvalidConnectionHandle)),
            Connections::V3(ref mut connection) => connection.add_pending_messages(messages.clone())
        }
    })
}

pub fn remove_pending_message(handle: u32, id: &MessageId) -> VcxResult<()> {
    CONNECTION_MAP.get_mut(handle, |connection| {
        match connection {
            Connections::V1(ref mut connection) => Err(VcxError::from(VcxErrorKind::InvalidConnectionHandle)),
            Connections::V3(ref mut connection) => connection.remove_pending_message(id.clone())
        }
    })
}

pub fn is_v3_connection(connection_handle: u32) -> VcxResult<bool> {
    CONNECTION_MAP.get(connection_handle, |connection| {
        match connection {
            Connections::V1(ref connection) => Ok(false),
            Connections::V3(ref connection) => Ok(true)
        }
    }).or(Err(VcxError::from(VcxErrorKind::InvalidConnectionHandle)))
}

<<<<<<< HEAD
pub fn send_discovery_features(connection_handle: u32, query: Option<String>, comment: Option<String>) -> VcxResult<()> {
    CONNECTION_MAP.get_mut(connection_handle, |connection| {
        match connection {
            Connections::V1(ref connection) =>  Err(VcxError::from(VcxErrorKind::InvalidConnectionHandle)),
            Connections::V3(ref mut connection) => connection.send_discovery_features(query.clone(), comment.clone())
=======
pub fn send_ping(connection_handle: u32, comment: Option<String>) -> VcxResult<()> {
    CONNECTION_MAP.get_mut(connection_handle, |connection| {
        match connection {
            Connections::V1(ref connection) => Err(VcxError::from(VcxErrorKind::InvalidConnectionHandle)),
            Connections::V3(ref mut connection) => connection.send_ping(comment.clone())
>>>>>>> 92d58784
        }
    })
}

#[cfg(test)]
pub mod tests {
    use utils::constants::*;
    use utils::httpclient;
    use messages::get_message::*;
    use std::thread;
    use std::time::Duration;
    use utils::constants::INVITE_DETAIL_STRING;
    use super::*;
    use rand::Rng;

    pub fn build_test_connection() -> u32 {
        let handle = create_connection("alice").unwrap();
        connect(handle, Some("{}".to_string())).unwrap();
        handle
    }

    pub fn create_connected_connections() -> (u32, u32) {
        let alice = create_connection("alice").unwrap();
        let my_public_did = settings::get_config_value(settings::CONFIG_INSTITUTION_DID).unwrap();
        let options = json!({"use_public_did": true}).to_string();
        connect(alice, Some(options)).unwrap();
        let details = get_invite_details(alice, false).unwrap();
        //BE CONSUMER AND ACCEPT INVITE FROM INSTITUTION
        ::utils::devsetup::tests::set_consumer();
        let faber = create_connection_with_invite("faber", &details).unwrap();
        assert_eq!(VcxStateType::VcxStateRequestReceived as u32, get_state(faber));
        connect(faber, Some("{}".to_string())).unwrap();
        let public_did = get_their_public_did(faber).unwrap().unwrap();
        assert_eq!(my_public_did, public_did);
        //BE INSTITUTION AND CHECK THAT INVITE WAS ACCEPTED
        ::utils::devsetup::tests::set_institution();
        thread::sleep(Duration::from_millis(2000));
        update_state(alice, None).unwrap();
        assert_eq!(VcxStateType::VcxStateAccepted as u32, get_state(alice));
        (faber, alice)
    }

    #[test]
    fn test_build_connection_failures() {
        init!("true");
        settings::set_config_value(settings::CONFIG_ENABLE_TEST_MODE, "false");
        assert_eq!(create_connection("This Should Fail").unwrap_err().kind(), VcxErrorKind::InvalidWalletHandle);
        assert!(create_connection_with_invite("This Should Fail", "BadDetailsFoobar").is_err());
    }

    #[test]
    fn test_create_connection_agency_failure() {
        init!("indy");
        let handle = create_connection("invalid").unwrap();
        let rc = connect(handle, None);
        assert_eq!(rc.unwrap_err().kind(), VcxErrorKind::PostMessageFailed);
    }

    #[test]
    fn test_create_connection() {
        init!("true");
        let handle = create_connection("test_create_connection").unwrap();
        assert!(handle > 0);
        assert!(!get_pw_did(handle).unwrap().is_empty());
        assert!(!get_pw_verkey(handle).unwrap().is_empty());
        assert_eq!(get_state(handle), VcxStateType::VcxStateInitialized as u32);
        connect(handle, Some("{}".to_string())).unwrap();
        ::utils::httpclient::set_next_u8_response(GET_MESSAGES_INVITE_ACCEPTED_RESPONSE.to_vec());
        update_state(handle, None).unwrap();
        assert_eq!(get_state(handle), VcxStateType::VcxStateAccepted as u32);
        assert_eq!(delete_connection(handle).unwrap(), 0);
        // This errors b/c we release handle in delete connection
        assert!(release(handle).is_err());
    }

    #[test]
    fn test_create_drop_create() {
        init!("true");
        let handle = create_connection("test_create_drop_create").unwrap();
        let did1 = get_pw_did(handle).unwrap();
        assert!(release(handle).is_ok());
        let handle2 = create_connection("test_create_drop_create").unwrap();
        assert_ne!(handle, handle2);
        let did2 = get_pw_did(handle2).unwrap();
        assert_eq!(did1, did2);
        assert!(release(handle2).is_ok());
    }

    #[test]
    fn test_connection_release_fails() {
        let rc = release(1);
        assert_eq!(rc.unwrap_err().kind(), VcxErrorKind::InvalidConnectionHandle);
    }

    #[test]
    fn test_get_state_fails() {
        let state = get_state(1);
        assert_eq!(state, VcxStateType::VcxStateNone as u32);
    }

    #[test]
    fn test_get_string_fails() {
        match to_string(0) {
            Ok(_) => assert_eq!(1, 0), //fail if we get here
            Err(_) => assert_eq!(0, 0),
        };
    }

    #[test]
    fn test_get_qr_code_data() {
        init!("true");
        let test_name = "test_get_qr_code_data";
        let c = Connection {
            source_id: test_name.to_string(),
            pw_did: "8XFh8yBzrpJQmNyZzgoTqB".to_string(),
            pw_verkey: "EkVTa7SCJ5SntpYyX7CSb2pcBhiVGT9kWSagA8a9T69A".to_string(),
            state: VcxStateType::VcxStateOfferSent,
            uuid: String::new(),
            endpoint: String::new(),
            invite_detail: Some(InviteDetail::new()),
            invite_url: None,
            agent_did: "8XFh8yBzrpJQmNyZzgoTqB".to_string(),
            agent_vk: "EkVTa7SCJ5SntpYyX7CSb2pcBhiVGT9kWSagA8a9T69A".to_string(),
            their_pw_did: String::new(),
            their_pw_verkey: String::new(),
            public_did: None,
            their_public_did: None,
        };

        let handle = CONNECTION_MAP.add(Connections::V1(c)).unwrap();

        println!("updating state, handle: {}", handle);
        httpclient::set_next_u8_response(GET_MESSAGES_RESPONSE.to_vec());
        update_state(handle, None).unwrap();
        let details = get_invite_details(handle, true).unwrap();
        assert!(details.contains("\"dp\":"));
        assert_eq!(get_invite_details(12345, true).unwrap_err().kind(), VcxErrorKind::InvalidConnectionHandle);
    }

    #[test]
    fn test_serialize_deserialize() {
        init!("true");
        let handle = create_connection("test_serialize_deserialize").unwrap();
        assert!(handle > 0);
        let first_string = to_string(handle).unwrap();
        println!("{}", first_string);
        assert!(release(handle).is_ok());
        let handle = from_string(&first_string).unwrap();
        let second_string = to_string(handle).unwrap();
        assert!(release(handle).is_ok());
        assert_eq!(first_string, second_string);

        ::settings::set_config_value(::settings::COMMUNICATION_METHOD, "aries");
        let handle_v2 = create_connection("test_serialize_deserialize").unwrap();
        assert!(handle_v2 > 0);
        let first_string = to_string(handle_v2).unwrap();
        println!("{}", first_string);
        assert!(release(handle_v2).is_ok());
        let handle_v2 = from_string(&first_string).unwrap();
        let second_string = to_string(handle_v2).unwrap();
        assert!(release(handle_v2).is_ok());
        assert_eq!(first_string, second_string);
    }

    #[test]
    fn test_deserialize_existing() {
        init!("true");
        let handle = create_connection("test_serialize_deserialize").unwrap();
        assert!(handle > 0);
        let first_string = to_string(handle).unwrap();
        let handle = from_string(&first_string).unwrap();
        let second_string = to_string(handle).unwrap();
        assert_eq!(first_string, second_string);
    }

    #[test]
    fn test_retry_connection() {
        init!("true");
        let handle = create_connection("test_serialize_deserialize").unwrap();
        assert!(handle > 0);
        assert_eq!(get_state(handle), VcxStateType::VcxStateInitialized as u32);
        connect(handle, Some(String::new())).unwrap();
        connect(handle, Some(String::new())).unwrap();
    }

    #[test]
    fn test_bad_wallet_connection_fails() {
        init!("true");
        settings::set_config_value(settings::CONFIG_ENABLE_TEST_MODE, "false");
        assert_eq!(create_connection("test_bad_wallet_connection_fails").unwrap_err().kind(), VcxErrorKind::InvalidWalletHandle);
    }

    #[test]
    fn test_parse_acceptance_details() {
        init!("true");
        let test_name = "test_parse_acceptance_details";
        let handle = rand::thread_rng().gen::<u32>();

        let response = Message {
            status_code: MessageStatusCode::Accepted,
            payload: Some(MessagePayload::V1(vec![-126, -91, 64, 116, 121, 112, 101, -125, -92, 110, 97, 109, 101, -83, 99, 111, 110, 110, 82, 101, 113, 65, 110, 115, 119, 101, 114, -93, 118, 101, 114, -93, 49, 46, 48, -93, 102, 109, 116, -84, 105, 110, 100, 121, 46, 109, 115, 103, 112, 97, 99, 107, -92, 64, 109, 115, 103, -36, 1, 53, -48, -127, -48, -84, 115, 101, 110, 100, 101, 114, 68, 101, 116, 97, 105, 108, -48, -125, -48, -93, 68, 73, 68, -48, -74, 67, 113, 85, 88, 113, 53, 114, 76, 105, 117, 82, 111, 100, 55, 68, 67, 52, 97, 86, 84, 97, 115, -48, -90, 118, 101, 114, 75, 101, 121, -48, -39, 44, 67, 70, 86, 87, 122, 118, 97, 103, 113, 65, 99, 117, 50, 115, 114, 68, 106, 117, 106, 85, 113, 74, 102, 111, 72, 65, 80, 74, 66, 111, 65, 99, 70, 78, 117, 49, 55, 113, 117, 67, 66, 57, 118, 71, -48, -80, 97, 103, 101, 110, 116, 75, 101, 121, 68, 108, 103, 80, 114, 111, 111, 102, -48, -125, -48, -88, 97, 103, 101, 110, 116, 68, 73, 68, -48, -74, 57, 54, 106, 111, 119, 113, 111, 84, 68, 68, 104, 87, 102, 81, 100, 105, 72, 49, 117, 83, 109, 77, -48, -79, 97, 103, 101, 110, 116, 68, 101, 108, 101, 103, 97, 116, 101, 100, 75, 101, 121, -48, -39, 44, 66, 105, 118, 78, 52, 116, 114, 53, 78, 88, 107, 69, 103, 119, 66, 56, 81, 115, 66, 51, 109, 109, 109, 122, 118, 53, 102, 119, 122, 54, 85, 121, 53, 121, 112, 122, 90, 77, 102, 115, 74, 56, 68, 122, -48, -87, 115, 105, 103, 110, 97, 116, 117, 114, 101, -48, -39, 88, 77, 100, 115, 99, 66, 85, 47, 99, 89, 75, 72, 49, 113, 69, 82, 66, 56, 80, 74, 65, 43, 48, 51, 112, 121, 65, 80, 65, 102, 84, 113, 73, 80, 74, 102, 52, 84, 120, 102, 83, 98, 115, 110, 81, 86, 66, 68, 84, 115, 67, 100, 119, 122, 75, 114, 52, 54, 120, 87, 116, 80, 43, 78, 65, 68, 73, 57, 88, 68, 71, 55, 50, 50, 103, 113, 86, 80, 77, 104, 117, 76, 90, 103, 89, 67, 103, 61, 61])),
            sender_did: "H4FBkUidRG8WLsWa7M6P38".to_string(),
            uid: "yzjjywu".to_string(),
            msg_type: RemoteMessageType::ConnReqAnswer,
            ref_msg_id: None,
            delivery_details: Vec::new(),
            decrypted_payload: None,
        };

        let c = Connection {
            source_id: test_name.to_string(),
            pw_did: "8XFh8yBzrpJQmNyZzgoTqB".to_string(),
            pw_verkey: "EkVTa7SCJ5SntpYyX7CSb2pcBhiVGT9kWSagA8a9T69A".to_string(),
            state: VcxStateType::VcxStateOfferSent,
            uuid: String::new(),
            endpoint: String::new(),
            invite_detail: None,
            invite_url: None,
            agent_did: "8XFh8yBzrpJQmNyZzgoTqB".to_string(),
            agent_vk: "EkVTa7SCJ5SntpYyX7CSb2pcBhiVGT9kWSagA8a9T69A".to_string(),
            their_pw_did: String::new(),
            their_pw_verkey: String::new(),
            public_did: None,
            their_public_did: None,
        };

        parse_acceptance_details(&response).unwrap();

        // test that it fails
        let bad_response = Message {
            status_code: MessageStatusCode::Accepted,
            payload: None,
            // This will cause an error
            sender_did: "H4FBkUidRG8WLsWa7M6P38".to_string(),
            uid: "yzjjywu".to_string(),
            msg_type: RemoteMessageType::ConnReqAnswer,
            ref_msg_id: None,
            delivery_details: Vec::new(),
            decrypted_payload: None,
        };

        match parse_acceptance_details(&bad_response) {
            Ok(_) => assert_eq!(0, 1), // we should not receive this
            // TODO: Refactor Error
            // TODO: Fix this test to be a correct Error Type
            Err(e) => assert_eq!(e.kind(), VcxErrorKind::InvalidMessagePack),
        }
    }

    #[test]
    fn test_invite_detail_abbr() {
        let invite_detail: Value = serde_json::from_str(INVITE_DETAIL_STRING).unwrap();
        let abbr = abbrv_event_detail(invite_detail).unwrap();

        let abbr_obj = abbr.as_object().unwrap();
        assert_eq!(abbr_obj.get("sc").unwrap(), "MS-101")
    }

    #[test]
    fn test_invite_detail_abbr2() {
        let un_abbr = json!({
"statusCode": "MS-102",
"connReqId": "yta2odh",
"senderDetail":{
"name": "ent-name",
"agentKeyDlgProof":{
"agentDID": "N2Uyi6SVsHZq1VWXuA3EMg",
"agentDelegatedKey": "CTfF2sZ5q4oPcBvTP75pgx3WGzYiLSTwHGg9zUsJJegi",
"signature":"/FxHMzX8JaH461k1SI5PfyxF5KwBAe6VlaYBNLI2aSZU3APsiWBfvSC+mxBYJ/zAhX9IUeTEX67fj+FCXZZ2Cg=="
},
"DID": "F2axeahCaZfbUYUcKefc3j",
"logoUrl": "ent-logo-url",
"verKey": "74xeXSEac5QTWzQmh84JqzjuXc8yvXLzWKeiqyUnYokx"
},
"senderAgencyDetail":{
"DID": "BDSmVkzxRYGE4HKyMKxd1H",
"verKey": "6yUatReYWNSUfEtC2ABgRXmmLaxCyQqsjLwv2BomxsxD",
"endpoint":"52.38.32.107:80/agency/msg"
},
"targetName": "there",
"statusMsg": "message sent"
});

        let abbr = json!({
"sc": "MS-102",
"id": "yta2odh",
"s": {
"n": "ent-name",
"dp": {
"d": "N2Uyi6SVsHZq1VWXuA3EMg",
"k": "CTfF2sZ5q4oPcBvTP75pgx3WGzYiLSTwHGg9zUsJJegi",
"s":
"/FxHMzX8JaH461k1SI5PfyxF5KwBAe6VlaYBNLI2aSZU3APsiWBfvSC+mxBYJ/zAhX9IUeTEX67fj+FCXZZ2Cg==",
},
"d": "F2axeahCaZfbUYUcKefc3j",
"l": "ent-logo-url",
"v": "74xeXSEac5QTWzQmh84JqzjuXc8yvXLzWKeiqyUnYokx",
},
"sa": {
"d": "BDSmVkzxRYGE4HKyMKxd1H",
"v": "6yUatReYWNSUfEtC2ABgRXmmLaxCyQqsjLwv2BomxsxD",
"e": "52.38.32.107:80/agency/msg",
},
"t": "there",
"sm": "message sent"
});
        let processed = abbrv_event_detail(un_abbr.clone()).unwrap();
        assert_eq!(processed, abbr);
        let unprocessed = unabbrv_event_detail(processed).unwrap();
        assert_eq!(unprocessed, un_abbr);
    }

    #[test]
    fn test_release_all() {
        init!("true");
        let h1 = create_connection("rel1").unwrap();
        let h2 = create_connection("rel2").unwrap();
        let h3 = create_connection("rel3").unwrap();
        let h4 = create_connection("rel4").unwrap();
        let h5 = create_connection("rel5").unwrap();
        release_all();
        assert_eq!(release(h1).unwrap_err().kind(), VcxErrorKind::InvalidConnectionHandle);
        assert_eq!(release(h2).unwrap_err().kind(), VcxErrorKind::InvalidConnectionHandle);
        assert_eq!(release(h3).unwrap_err().kind(), VcxErrorKind::InvalidConnectionHandle);
        assert_eq!(release(h4).unwrap_err().kind(), VcxErrorKind::InvalidConnectionHandle);
        assert_eq!(release(h5).unwrap_err().kind(), VcxErrorKind::InvalidConnectionHandle);
    }

    #[test]
    fn test_create_with_valid_invite_details() {
        init!("true");

        let details = r#"{"id":"njjmmdg","s":{"d":"JZho9BzVAEk8jJ1hwrrDiZ","dp":{"d":"JDF8UHPBTXigvtJWeeMJzx","k":"AP5SzUaHHhF5aLmyKHB3eTqUaREGKyVttwo5T4uwEkM4","s":"JHSvITBMZiTEhpK61EDIWjQOLnJ8iGQ3FT1nfyxNNlxSngzp1eCRKnGC/RqEWgtot9M5rmTC8QkZTN05GGavBg=="},"l":"https://robohash.org/123","n":"Evernym","v":"AaEDsDychoytJyzk4SuzHMeQJGCtQhQHDitaic6gtiM1"},"sa":{"d":"YRuVCckY6vfZfX9kcQZe3u","e":"52.38.32.107:80/agency/msg","v":"J8Yct6FwmarXjrE2khZesUXRVVSVczSoa9sFaGe6AD2v"},"sc":"MS-101","sm":"message created","t":"there"}"#;
        let unabbrv_details = unabbrv_event_detail(serde_json::from_str(details).unwrap()).unwrap();
        let details = serde_json::to_string(&unabbrv_details).unwrap();

        let handle = create_connection_with_invite("alice", &details).unwrap();

        connect(handle, Some("{}".to_string())).unwrap();

        let handle_2 = create_connection_with_invite("alice", &details).unwrap();

        connect(handle_2, Some("{}".to_string())).unwrap();
    }

    #[test]
    fn test_process_acceptance_message() {
        init!("true");
        let handle = create_connection("test_process_acceptance_message").unwrap();
        let message = serde_json::from_str(INVITE_ACCEPTED_RESPONSE).unwrap();
        assert_eq!(error::SUCCESS.code_num, update_state_with_message(handle, message).unwrap());
    }

    #[test]
    fn test_create_with_invalid_invite_details() {
        init!("true");
        let bad_details = r#"{"id":"mtfjmda","s":{"d":"abc"},"l":"abc","n":"Evernym","v":"avc"},"sa":{"d":"abc","e":"abc","v":"abc"},"sc":"MS-101","sm":"message created","t":"there"}"#;
        match create_connection_with_invite("alice", &bad_details) {
            Ok(_) => panic!("should have failed"),
            Err(x) => assert_eq!(x.kind(), VcxErrorKind::InvalidJson),
        };
    }

    #[test]
    fn test_connect_with_invalid_details() {
        init!("true");
        let test_name = "test_connect_with_invalid_details";

        let c = Connection {
            source_id: test_name.to_string(),
            pw_did: "8XFh8yBzrpJQmNyZzgoTqB".to_string(),
            pw_verkey: "EkVTa7SCJ5SntpYyX7CSb2pcBhiVGT9kWSagA8a9T69A".to_string(),
            state: VcxStateType::VcxStateRequestReceived,
            uuid: String::new(),
            endpoint: String::new(),
            invite_detail: None,
            invite_url: None,
            agent_did: "8XFh8yBzrpJQmNyZzgoTqB".to_string(),
            agent_vk: "EkVTa7SCJ5SntpYyX7CSb2pcBhiVGT9kWSagA8a9T69A".to_string(),
            their_pw_did: String::new(),
            their_pw_verkey: String::new(),
            public_did: None,
            their_public_did: None,
        };

        let handle = CONNECTION_MAP.add(Connections::V1(c)).unwrap();

        assert_eq!(connect(handle, Some("{}".to_string())).unwrap_err().kind(), VcxErrorKind::GeneralConnectionError);


        // from_string throws a ConnectionError
        assert_eq!(from_string("").unwrap_err().kind(), VcxErrorKind::InvalidJson);


        // release throws a connection Error
        assert_eq!(release(1234).unwrap_err().kind(), VcxErrorKind::InvalidConnectionHandle);

    }

    #[test]
    fn test_void_functions_actually_have_results() {
        assert_eq!(set_their_pw_verkey(1, "blah").unwrap_err().kind(), VcxErrorKind::InvalidConnectionHandle);

        assert_eq!(set_state(1, VcxStateType::VcxStateNone).unwrap_err().kind(), VcxErrorKind::InvalidConnectionHandle);

        assert_eq!(set_pw_did(1, "blah").unwrap_err().kind(), VcxErrorKind::InvalidConnectionHandle);

        assert_eq!(set_their_pw_did(1, "blah").unwrap_err().kind(), VcxErrorKind::InvalidConnectionHandle);

        assert_eq!(set_uuid(1, "blah").unwrap_err().kind(), VcxErrorKind::InvalidConnectionHandle);

        assert_eq!(set_endpoint(1, "blah").unwrap_err().kind(), VcxErrorKind::InvalidConnectionHandle);

        assert_eq!(set_agent_verkey(1, "blah").unwrap_err().kind(), VcxErrorKind::InvalidConnectionHandle);

        let details: InviteDetail = serde_json::from_str(INVITE_DETAIL_STRING).unwrap();
        assert_eq!(set_invite_details(1, &details).unwrap_err().kind(), VcxErrorKind::InvalidConnectionHandle);

        assert_eq!(set_pw_verkey(1, "blah").unwrap_err().kind(), VcxErrorKind::InvalidConnectionHandle);

    }

    #[test]
    fn test_connection_release_returns_unit() {
        init!("true");
        let details = r#"{"id":"njjmmdg","s":{"d":"JZho9BzVAEk8jJ1hwrrDiZ","dp":{"d":"JDF8UHPBTXigvtJWeeMJzx","k":"AP5SzUaHHhF5aLmyKHB3eTqUaREGKyVttwo5T4uwEkM4","s":"JHSvITBMZiTEhpK61EDIWjQOLnJ8iGQ3FT1nfyxNNlxSngzp1eCRKnGC/RqEWgtot9M5rmTC8QkZTN05GGavBg=="},"l":"https://robohash.org/123","n":"Evernym","v":"AaEDsDychoytJyzk4SuzHMeQJGCtQhQHDitaic6gtiM1"},"sa":{"d":"YRuVCckY6vfZfX9kcQZe3u","e":"52.38.32.107:80/agency/msg","v":"J8Yct6FwmarXjrE2khZesUXRVVSVczSoa9sFaGe6AD2v"},"sc":"MS-101","sm":"message created","t":"there"}"#;
        let handle = create_connection_with_invite("alice", &details).unwrap();
        assert_eq!(release(handle).unwrap(), ());
    }
}<|MERGE_RESOLUTION|>--- conflicted
+++ resolved
@@ -992,19 +992,20 @@
     }).or(Err(VcxError::from(VcxErrorKind::InvalidConnectionHandle)))
 }
 
-<<<<<<< HEAD
+pub fn send_ping(connection_handle: u32, comment: Option<String>) -> VcxResult<()> {
+    CONNECTION_MAP.get_mut(connection_handle, |connection| {
+        match connection {
+            Connections::V1(ref connection) => Err(VcxError::from(VcxErrorKind::InvalidConnectionHandle)),
+            Connections::V3(ref mut connection) => connection.send_ping(comment.clone())
+        }
+    })
+}
+
 pub fn send_discovery_features(connection_handle: u32, query: Option<String>, comment: Option<String>) -> VcxResult<()> {
     CONNECTION_MAP.get_mut(connection_handle, |connection| {
         match connection {
-            Connections::V1(ref connection) =>  Err(VcxError::from(VcxErrorKind::InvalidConnectionHandle)),
+            Connections::V1(ref connection) => Err(VcxError::from(VcxErrorKind::InvalidConnectionHandle)),
             Connections::V3(ref mut connection) => connection.send_discovery_features(query.clone(), comment.clone())
-=======
-pub fn send_ping(connection_handle: u32, comment: Option<String>) -> VcxResult<()> {
-    CONNECTION_MAP.get_mut(connection_handle, |connection| {
-        match connection {
-            Connections::V1(ref connection) => Err(VcxError::from(VcxErrorKind::InvalidConnectionHandle)),
-            Connections::V3(ref mut connection) => connection.send_ping(comment.clone())
->>>>>>> 92d58784
         }
     })
 }
@@ -1401,7 +1402,6 @@
 
         // release throws a connection Error
         assert_eq!(release(1234).unwrap_err().kind(), VcxErrorKind::InvalidConnectionHandle);
-
     }
 
     #[test]
@@ -1424,7 +1424,6 @@
         assert_eq!(set_invite_details(1, &details).unwrap_err().kind(), VcxErrorKind::InvalidConnectionHandle);
 
         assert_eq!(set_pw_verkey(1, "blah").unwrap_err().kind(), VcxErrorKind::InvalidConnectionHandle);
-
     }
 
     #[test]
