extern crate rand;
extern crate serde_json;
extern crate rmp_serde;
extern crate serde;
extern crate libc;

use utils::error;
use utils::libindy::signus::create_and_store_my_did;
use utils::libindy::crypto;
use utils::json::mapped_key_rewrite;
use api::VcxStateType;
use settings;
use messages::GeneralMessage;
use messages;
use messages::invite::{InviteDetail, SenderDetail};
use messages::get_message::Message;
use serde::Deserialize;
use self::rmp_serde::{encode, Deserializer};
use messages::MessageResponseCode::MessageAccepted;
use serde_json::Value;
use utils::json::KeyMatch;
use error::connection::ConnectionError;
use error::ToErrorCode;
use object_cache::ObjectCache;
use utils::constants::DEFAULT_SERIALIZE_VERSION;

lazy_static! {
    static ref CONNECTION_MAP: ObjectCache<Connection> = Default::default();
}

#[derive(Serialize, Deserialize)]
struct ConnectionOptions {
    #[serde(default)]
    connection_type: Option<String>,
    #[serde(default)]
    phone: Option<String>,
    use_public_did: Option<bool>,
}

#[derive(Debug, Serialize, Deserialize)]
struct Connection {
    source_id: String,
    pw_did: String,
    pw_verkey: String,
    state: VcxStateType,
    uuid: String,
    endpoint: String,
    // For QR code invitation
    invite_detail: Option<InviteDetail>,
    invite_url: Option<String>,
    agent_did: String,
    agent_vk: String,
    their_pw_did: String,
<<<<<<< HEAD
    their_pw_verkey: String,
    // used by proofs/credentials when sending to edge device
=======
    their_pw_verkey: String, // used by proofs/credentials when sending to edge device
    public_did: Option<String>,
    their_public_did: Option<String>,
>>>>>>> 8b14860e
}



impl Connection {
    fn _connect_send_invite(&mut self, options: &ConnectionOptions) -> Result<u32, ConnectionError> {
        debug!("sending invite for connection {}", self.source_id);

<<<<<<< HEAD
        let options_obj: ConnectionOptions = match options {
            Some(opt) => {
                match opt.trim().is_empty() {
                    true => ConnectionOptions {
                        connection_type: None,
                        phone: None
                    },
                    false => match serde_json::from_str(opt.trim()) {
                        Ok(val) => val,
                        // TODO: Refactor Error
                        //                        TODO: Implement Correct Error
                        //                        Err(_) => return Err(error::INVALID_OPTION.code_num),
                        Err(_) => return Err(ConnectionError::GeneralConnectionError()),
                    }
                }
            }
            None => {
                ConnectionOptions {
                    connection_type: None,
                    phone: None
                }
            }
        };
=======
>>>>>>> 8b14860e
        match messages::send_invite()
            .to(&self.pw_did)
            .to_vk(&self.pw_verkey)
            .phone_number(&options.phone)
            .agent_did(&self.agent_did)
            .agent_vk(&self.agent_vk)
            .public_did(self.public_did.clone())
            .send_secure() {
            Err(ec) => {
                // TODO: Refactor Error
                // TODO: Implement Correct Error
                return Err(ConnectionError::CommonError(ec));
            }
            Ok(response) => {
                self.state = VcxStateType::VcxStateOfferSent;
                self.invite_detail = match parse_invite_detail(&response[0]) {
                    Ok(x) => Some(x),
                    Err(x) => {
                        error!("error when sending invite for connection {}: {}", self.source_id, x);
                        // TODO: Refactor Error
                        // TODO: Implement Correct Error
                        return Err(ConnectionError::GeneralConnectionError());
                    }
                };
                self.invite_url = Some(response[1].clone());
                Ok(error::SUCCESS.code_num)
            }
        }
    }
    pub fn delete_connection(&mut self) -> Result<u32, ConnectionError> {
        trace!("Connection::delete_connection >>>");

        match messages::delete_connection()
            .to(&self.pw_did)
            .to_vk(&self.pw_verkey)
            .agent_did(&self.agent_did)
            .agent_vk(&self.agent_vk)
            .send_secure() {
            Err(ec) => {
                return Err(ConnectionError::CannotDeleteConnection());
            }
            Ok(response) => {
                self.state = VcxStateType::VcxStateNone;
                Ok(error::SUCCESS.code_num)
            }
        }
    }

<<<<<<< HEAD
    fn _connect_accept_invite(&mut self, options: Option<String>) -> Result<u32, ConnectionError> {
=======
    fn _connect_accept_invite(&mut self) -> Result<u32,ConnectionError> {
>>>>>>> 8b14860e
        debug!("accepting invite for connection {}", self.source_id);

        if let Some(ref details) = self.invite_detail {
            match messages::accept_invite()
                .to(&self.pw_did)
                .to_vk(&self.pw_verkey)
                .agent_did(&self.agent_did)
                .agent_vk(&self.agent_vk)
                .sender_details(&details.sender_detail)
                .sender_agency_details(&details.sender_agency_detail)
                .answer_status_code("MS-104")
                .reply_to(&details.conn_req_id)
                .send_secure() {
                Err(_) => {
                    // TODO: Refactor Error
                    // TODO: Implement Correct Error
                    Err(ConnectionError::GeneralConnectionError())
                }
                Ok(response) => {
                    self.state = VcxStateType::VcxStateAccepted;
                    Ok(error::SUCCESS.code_num)
                }
            }
        } else {
            warn!("{} can not connect without invite details", self.source_id);
            // TODO: Refactor Error
            // TODO: Implement Correct Error
            Err(ConnectionError::GeneralConnectionError())
        }
    }


<<<<<<< HEAD
    fn connect(&mut self, options: Option<String>) -> Result<u32, ConnectionError> {
        trace!("Connection::connect >>> options: {:?}", options);
        match self.state {
            VcxStateType::VcxStateInitialized
            | VcxStateType::VcxStateOfferSent => self._connect_send_invite(options),
            VcxStateType::VcxStateRequestReceived => self._connect_accept_invite(options),
=======
    fn connect(&mut self, options: &ConnectionOptions) -> Result<u32,ConnectionError> {
        match self.state {
            VcxStateType::VcxStateInitialized
                | VcxStateType::VcxStateOfferSent => self._connect_send_invite(options),
            VcxStateType::VcxStateRequestReceived => self._connect_accept_invite(),
>>>>>>> 8b14860e
            _ => {
                warn!("connection {} in state {} not ready to connect", self.source_id, self.state as u32);
                // TODO: Refactor Error
                // TODO: Implement Correct Error
                Err(ConnectionError::GeneralConnectionError())
            }
        }
    }

    fn get_state(&self) -> u32 {
        trace!("Connection::get_state >>>");
        self.state as u32
    }
    fn set_state(&mut self, state: VcxStateType) {
        trace!("Connection::set_state >>> state: {:?}", state);
        self.state = state;
    }

    fn get_pw_did(&self) -> &String { &self.pw_did }
    fn set_pw_did(&mut self, did: &str) { self.pw_did = did.to_string(); }

    fn get_their_pw_did(&self) -> &String { &self.their_pw_did }
    fn set_their_pw_did(&mut self, did: &str) { self.their_pw_did = did.to_string(); }

    fn set_their_public_did(&mut self, did: &str) { self.their_public_did = Some(did.to_string()); }
    fn get_their_public_did(&self) -> Option<String> { self.their_public_did.clone() }

    fn get_agent_did(&self) -> &String { &self.agent_did }
    fn set_agent_did(&mut self, did: &str) { self.agent_did = did.to_string(); }

    fn get_pw_verkey(&self) -> &String { &self.pw_verkey }
    fn set_pw_verkey(&mut self, verkey: &str) { self.pw_verkey = verkey.to_string(); }

    fn get_their_pw_verkey(&self) -> &String { &self.their_pw_verkey }
    fn set_their_pw_verkey(&mut self, verkey: &str) { self.their_pw_verkey = verkey.to_string(); }

    fn get_agent_verkey(&self) -> &String { &self.agent_vk }
    fn set_agent_verkey(&mut self, verkey: &str) { self.agent_vk = verkey.to_string(); }

    fn get_uuid(&self) -> &String { &self.uuid }
    fn set_uuid(&mut self, uuid: &str) { self.uuid = uuid.to_string(); }

    fn get_endpoint(&self) -> &String { &self.endpoint }
    fn set_endpoint(&mut self, endpoint: &str) { self.endpoint = endpoint.to_string(); }

    fn get_invite_detail(&self) -> &Option<InviteDetail> { &self.invite_detail }
    fn set_invite_detail(&mut self, invite_detail: InviteDetail) { self.invite_detail = Some(invite_detail); }

    fn get_source_id(&self) -> &String { &self.source_id }

    fn ready_to_connect(&self) -> bool {
        if self.state == VcxStateType::VcxStateNone || self.state == VcxStateType::VcxStateAccepted {
            false
        } else {
            true
        }
    }

    fn from_str(s: &str) -> Result<Self, ConnectionError> {
        let s: Value = serde_json::from_str(&s)
            .or(Err(ConnectionError::InvalidJson()))?;
        let connection: Connection = serde_json::from_value(s["data"].clone())
            .or(Err(ConnectionError::InvalidJson()))?;
        Ok(connection)
    }

    fn to_string(&self) -> String {
        json!({
            "version": DEFAULT_SERIALIZE_VERSION,
            "data": json!(self),
        }).to_string()
    }

    fn create_agent_pairwise(&mut self) -> Result<u32, ConnectionError> {
        debug!("creating pairwise keys on agent for connection {}", self.source_id);

        let result = messages::create_keys()
            .for_did(&self.pw_did)
            .for_verkey(&self.pw_verkey)
            .send_secure()
            .map_err(|e|ConnectionError::CommonError(e))?;
        debug!("create key for connection: {} with did/vk: {:?}",  self.source_id,  result);
        self.set_agent_did(&result[0]);
        self.set_agent_verkey(&result[1]);
        Ok(error::SUCCESS.code_num)
    }

    fn update_agent_profile(&mut self, options: &ConnectionOptions) -> Result<u32, ConnectionError> {
        debug!("updating agent config for connection {}", self.source_id);
        if let Some(true) = options.use_public_did {
            self.public_did = Some(settings::get_config_value(settings::CONFIG_INSTITUTION_DID).map_err(|e|ConnectionError::CommonError(e))?);
        };

        if let Ok(name) = settings::get_config_value(settings::CONFIG_INSTITUTION_NAME) {
            match messages::update_data()
                .to(&self.pw_did)
                .name(&name)
                .logo_url(&settings::get_config_value(settings::CONFIG_INSTITUTION_LOGO_URL).map_err(|e| ConnectionError::CommonError(e))?)
                .use_public_did(&self.public_did)
                .send_secure() {
                Ok(_) => Ok(error::SUCCESS.code_num),
                Err(ec) => Err(ConnectionError::CommonError(ec)),
            }
        } else { Ok(error::SUCCESS.code_num) }
    }
}

pub fn is_valid_handle(handle: u32) -> bool {
    CONNECTION_MAP.has_handle(handle)
}

pub fn set_agent_did(handle: u32, did: &str) -> Result<(), ConnectionError> {
    CONNECTION_MAP.get_mut(handle, |cxn| {
        cxn.set_agent_did(did);
        Ok(())
    }).or(Err(ConnectionError::InvalidHandle()))
}

pub fn get_agent_did(handle: u32) -> Result<String, ConnectionError> {
    CONNECTION_MAP.get(handle, |cxn| {
        Ok(cxn.get_agent_did().clone())
    }).or(Err(ConnectionError::InvalidHandle()))
}

pub fn get_pw_did(handle: u32) -> Result<String, ConnectionError> {
    CONNECTION_MAP.get(handle, |cxn| {
        Ok(cxn.get_pw_did().clone())
    }).or(Err(ConnectionError::InvalidHandle()))
}

pub fn set_pw_did(handle: u32, did: &str) -> Result<(), ConnectionError> {
    CONNECTION_MAP.get_mut(handle, |cxn| {
        cxn.set_pw_did(did);
        Ok(())
    }).or(Err(ConnectionError::InvalidHandle()))
}

pub fn get_their_pw_did(handle: u32) -> Result<String, ConnectionError> {
    CONNECTION_MAP.get(handle, |cxn| {
        Ok(cxn.get_their_pw_did().clone())
    }).or(Err(ConnectionError::InvalidHandle()))
}

pub fn set_their_pw_did(handle: u32, did: &str) -> Result<(), ConnectionError> {
    CONNECTION_MAP.get_mut(handle, |cxn| {
        cxn.set_their_pw_did(did);
        Ok(())
    }).or(Err(ConnectionError::InvalidHandle()))
}

pub fn set_their_public_did(handle: u32, did: &str) -> Result<(), ConnectionError> {
    CONNECTION_MAP.get_mut(handle, |cxn| {
        cxn.set_their_public_did(did);
        Ok(())
    }).or(Err(ConnectionError::InvalidHandle()))
}

pub fn get_their_public_did(handle: u32) -> Result<Option<String>, ConnectionError> {
    CONNECTION_MAP.get(handle, |cxn| {
        Ok(cxn.get_their_public_did().clone())
    }).or(Err(ConnectionError::InvalidHandle()))
}

pub fn get_their_pw_verkey(handle: u32) -> Result<String, ConnectionError> {
    CONNECTION_MAP.get(handle, |cxn| {
        Ok(cxn.get_their_pw_verkey().clone())
    }).or(Err(ConnectionError::InvalidHandle()))
}

pub fn set_their_pw_verkey(handle: u32, did: &str) -> Result<(), ConnectionError> {
    CONNECTION_MAP.get_mut(handle, |cxn| {
        cxn.set_their_pw_verkey(did);
        Ok(())
    }).map_err(|e| {
        ConnectionError::InvalidHandle()
    })
}

pub fn get_uuid(handle: u32) -> Result<String, ConnectionError> {
    CONNECTION_MAP.get(handle, |cxn| {
        Ok(cxn.get_uuid().clone())
    }).or(Err(ConnectionError::InvalidHandle()))
}

pub fn set_uuid(handle: u32, uuid: &str) -> Result<(), ConnectionError> {
    CONNECTION_MAP.get_mut(handle, |cxn| {
        cxn.set_uuid(uuid);
        Ok(())
    }).or(Err(ConnectionError::InvalidHandle()))
}

// TODO: Add NO_ENDPOINT error to connection error
pub fn get_endpoint(handle: u32) -> Result<String, u32> {
    CONNECTION_MAP.get(handle, |cxn| {
        Ok(cxn.get_endpoint().clone())
    }).or(Err(error::NO_ENDPOINT.code_num))
}

pub fn set_endpoint(handle: u32, endpoint: &str) -> Result<(), ConnectionError> {
    CONNECTION_MAP.get_mut(handle, |cxn| {
        cxn.set_endpoint(endpoint);
        Ok(())
    }).or(Err(ConnectionError::InvalidHandle()))
}

pub fn get_agent_verkey(handle: u32) -> Result<String, ConnectionError> {
    CONNECTION_MAP.get(handle, |cxn| {
        Ok(cxn.get_agent_verkey().clone())
    }).or(Err(ConnectionError::InvalidHandle()))
}

pub fn set_agent_verkey(handle: u32, verkey: &str) -> Result<(), ConnectionError> {
    CONNECTION_MAP.get_mut(handle, |cxn| {
        cxn.set_agent_verkey(verkey);
        Ok(())
    }).or(Err(ConnectionError::InvalidHandle()))
}

pub fn get_pw_verkey(handle: u32) -> Result<String, ConnectionError> {
    CONNECTION_MAP.get(handle, |cxn| {
        Ok(cxn.get_pw_verkey().clone())
    }).or(Err(ConnectionError::InvalidHandle()))
}

pub fn set_pw_verkey(handle: u32, verkey: &str) -> Result<(), ConnectionError> {
    CONNECTION_MAP.get_mut(handle, |cxn| {
        cxn.set_pw_verkey(verkey);
        Ok(())
    }).or(Err(ConnectionError::InvalidHandle()))
}

pub fn get_state(handle: u32) -> u32 {
    match CONNECTION_MAP.get(handle, |cxn| {
        debug!("get state for connection {}",  cxn.get_source_id());

        Ok(cxn.get_state().clone())
    }) {
        Ok(s) => s,
        Err(_) => 0,
    }
}

pub fn set_state(handle: u32, state: VcxStateType) -> Result<(), ConnectionError> {
    CONNECTION_MAP.get_mut(handle, |cxn| {
        cxn.set_state(state);
        Ok(())
    }).or(Err(ConnectionError::InvalidHandle()))
}

pub fn get_source_id(handle: u32) -> Result<String, ConnectionError> {
    CONNECTION_MAP.get(handle, |cxn| {
        Ok(cxn.get_source_id().clone())
    }).or(Err(ConnectionError::InvalidHandle()))
}

<<<<<<< HEAD
pub fn create_agent_pairwise(handle: u32) -> Result<u32, ConnectionError> {
    debug!("creating pairwise keys on agent for connection {}", get_source_id(handle).unwrap_or_default());
    let pw_did = get_pw_did(handle)?;
    let pw_verkey = get_pw_verkey(handle)?;

    let result = messages::create_keys()
        .for_did(&pw_did)
        .for_verkey(&pw_verkey)
        .send_secure()
        .map_err(|e| ConnectionError::CommonError(e))?;
    debug!("create key for connection: {} with did/vk: {:?}", get_source_id(handle).unwrap_or_default(), result);
    set_agent_did(handle, &result[0]).err();
    set_agent_verkey(handle, &result[1]).err();
    Ok(error::SUCCESS.code_num)
}

pub fn update_agent_profile(handle: u32) -> Result<u32, ConnectionError> {
    debug!("updating agent config for connection {}", get_source_id(handle).unwrap_or_default());
    let pw_did = get_pw_did(handle)?;
    if let Ok(name) = settings::get_config_value(settings::CONFIG_INSTITUTION_NAME) {
        match messages::update_data()
            .to(&pw_did)
            .name(&name)
            .logo_url(&settings::get_config_value(settings::CONFIG_INSTITUTION_LOGO_URL).map_err(|e| ConnectionError::CommonError(e))?)
            .send_secure() {
            Ok(_) => Ok(error::SUCCESS.code_num),
            Err(ec) => Err(ConnectionError::CommonError(ec)),
        }
    } else { Ok(error::SUCCESS.code_num) }
}

//
// NOTE: build_connection and create_connection are broken up to make it easier to create connections in tests
//       you can call create_connection without test_mode and you don't have to build a wallet or
//       mock the agency during the connection phase
//
fn create_connection(source_id: &str) -> Result<u32, ConnectionError> {
    trace!("create_connection >>> source_id: {}", source_id);

    // This is a new connection
=======
pub fn create_connection(source_id: &str) -> Result<u32, ConnectionError> {
    let (pw_did, pw_verkey) = create_and_store_my_did(None).map_err(|ec|ConnectionError::CommonError(ec))?;

    debug!("did: {} verkey: {}, source id: {}", pw_did, pw_verkey, source_id);
>>>>>>> 8b14860e

    let c = Connection {
        source_id: source_id.to_string(),
        pw_did,
        pw_verkey,
        state: VcxStateType::VcxStateInitialized,
        uuid: String::new(),
        endpoint: String::new(),
        invite_detail: None,
        invite_url: None,
        agent_did: String::new(),
        agent_vk: String::new(),
        their_pw_did: String::new(),
        their_pw_verkey: String::new(),
        public_did: None,
        their_public_did: None,
    };
    let new_handle = CONNECTION_MAP.add(c).map_err(|key| ConnectionError::CreateError(key))?;
<<<<<<< HEAD
    debug!("creating connection: {} {}", new_handle, source_id);
    Ok(new_handle)
}

fn init_connection(handle: u32) -> Result<u32, ConnectionError> {
    trace!("init_connection >>> handle: {}", handle);

    let (my_did, my_verkey) = match create_and_store_my_did(None) {
        Ok(y) => y,
        Err(x) => {
            error!("{} could not create DID/VK: {}", get_source_id(handle).unwrap_or_default(), x);
            return Err(ConnectionError::CommonError(x));
        }
    };

    debug!("handle: {} did: {} verkey: {}, source id: {}", handle, my_did, my_verkey, get_source_id(handle)?);
    set_pw_did(handle, &my_did).err();
    set_pw_verkey(handle, &my_verkey).err();

    match create_agent_pairwise(handle) {
        Err(err) => {
            error!("Error while Creating Agent Pairwise: {}", err);
            return Err(err);
        }
        Ok(_) => debug!("created pairwise key on agent"),
    };

    match update_agent_profile(handle) {
        Err(x) => {
            error!("could not update profile on agent: {}", x);
            return Err(x);
        }
        Ok(_) => debug!("updated profile on agent"),
    };

    set_state(handle, VcxStateType::VcxStateInitialized).err();

    Ok(error::SUCCESS.code_num)
}

pub fn build_connection(source_id: &str) -> Result<u32, ConnectionError> {
    debug!("create connection {}", source_id);

    let new_handle = create_connection(source_id)?;

    match init_connection(new_handle) {
        Ok(_) => Ok(new_handle),
        Err(x) => {
            release(new_handle)?;
            return Err(x);
        }
    }
}

pub fn build_connection_with_invite(source_id: &str, details: &str) -> Result<u32, ConnectionError> {
    debug!("create connection {} with invite {}", source_id, details);
=======

    Ok(new_handle)
}

pub fn create_connection_with_invite(source_id: &str, details: &str) -> Result<u32,ConnectionError> {
    debug!("using invite to create connection {}", source_id);
>>>>>>> 8b14860e

    let details: Value = serde_json::from_str(&details)
        .or(Err(ConnectionError::CommonError(error::INVALID_JSON.code_num)))?;

    let invite_details: InviteDetail = match serde_json::from_value(details.clone()) {
        Ok(x) => x,
        Err(x) => {
            // Try converting to abbreviated
            match unabbrv_event_detail(details) {
                Ok(x) => match serde_json::from_value(x) {
                    Ok(x) => x,
                    Err(x) => return Err(ConnectionError::CommonError(error::INVALID_JSON.code_num)),
                }
                Err(_) => return Err(ConnectionError::CommonError(error::INVALID_JSON.code_num)),
            }
        }
    };

    let new_handle = create_connection(source_id)?;

<<<<<<< HEAD
    match init_connection(new_handle) {
        Ok(_) => (),
        Err(x) => {
            release(new_handle)?;
            return Err(x);
        }
    };

=======
    set_invite_details(new_handle, &invite_details).err();
>>>>>>> 8b14860e
    set_their_pw_did(new_handle, invite_details.sender_detail.did.as_str()).err();
    set_their_pw_verkey(new_handle, invite_details.sender_detail.verkey.as_str()).err();
    if let Some(did) = invite_details.sender_detail.public_did {
        set_their_public_did(new_handle, &did).err();
    }

    set_state(new_handle, VcxStateType::VcxStateRequestReceived).err();

    Ok(new_handle)
}

pub fn parse_acceptance_details(handle: u32, message: &Message) -> Result<SenderDetail, ConnectionError> {
    debug!("connection {} parsing acceptance details for message {:?}", get_source_id(handle).unwrap_or_default(), message);
    let my_vk = settings::get_config_value(settings::CONFIG_SDK_TO_REMOTE_VERKEY).map_err(|e| ConnectionError::CommonError(e))?;
    let payload = messages::to_u8(
        message.payload
            .as_ref()
            .ok_or(ConnectionError::CommonError(error::INVALID_MSGPACK.code_num))?
    );
    // TODO: check returned verkey
    let (_, payload) = crypto::parse_msg(&my_vk, &payload).map_err(|e| { ConnectionError::CommonError(e) })?;

    trace!("deserializing GetMsgResponse: {:?}", payload);

    let mut de = Deserializer::new(&payload[..]);
    let response: messages::get_message::GetMsgResponse = match Deserialize::deserialize(&mut de) {
        Ok(x) => x,
        Err(x) => {
            error!("Could not parse outer msg: {}", x);
            return Err(ConnectionError::CommonError(error::INVALID_MSGPACK.code_num));
        }
    };

    let payload = messages::to_u8(&response.msg);
    // TODO: Refactor Error
    let details = messages::invite::parse_invitation_acceptance_details(payload).map_err(|e| { ConnectionError::CommonError(e) })?;

    Ok(details)
}

pub fn update_state(handle: u32) -> Result<u32, ConnectionError> {
    debug!("updating state for connection {}", get_source_id(handle).unwrap_or_default());
<<<<<<< HEAD
=======
    let state = get_state(handle);

    if state == VcxStateType::VcxStateInitialized as u32 || state == VcxStateType::VcxStateAccepted as u32 {
        return Ok(error::SUCCESS.code_num)
    }
>>>>>>> 8b14860e

    // TODO: Refactor Error
    let pw_did = get_pw_did(handle)?;
    let pw_vk = get_pw_verkey(handle)?;
    let agent_did = get_agent_did(handle)?;
    let agent_vk = get_agent_verkey(handle)?;

    match messages::get_messages()
        .to(&pw_did)
        .to_vk(&pw_vk)
        .agent_did(&agent_did)
        .agent_vk(&agent_vk)
        .send_secure() {
        Err(x) => {
            error!("could not update state for handle {}: {}", handle, x);
            // TODO: Refactor Error
            Err(ConnectionError::CommonError(error::POST_MSG_FAILURE.code_num))
        }
        Ok(response) => {
            debug!("connection {} update state response: {:?}", get_source_id(handle).unwrap_or_default(), response);
            if get_state(handle) == VcxStateType::VcxStateOfferSent as u32 || get_state(handle) == VcxStateType::VcxStateInitialized as u32 {
                for i in response {
                    if i.status_code == MessageAccepted.as_string() && i.msg_type == "connReqAnswer" {
                        // TODO: Refactor Error
                        let details = parse_acceptance_details(handle, &i)?;
                        set_their_pw_did(handle, &details.did).ok();
                        set_their_pw_verkey(handle, &details.verkey).ok();
                        set_state(handle, VcxStateType::VcxStateAccepted).ok();
                    }
                }
            };

            Ok(error::SUCCESS.code_num)
            //TODO: add expiration handling
        }
    }
}

pub fn delete_connection(handle: u32) -> Result<u32, ConnectionError> {
    CONNECTION_MAP.get_mut(handle, |t| {
        debug!("delete connection: {}", t.get_source_id());
        match t.delete_connection() {
            Ok(x) => Ok(x),
            Err(e) => {
                return Err(e.to_error_code());
            }
        }
    }).or(Err(ConnectionError::CannotDeleteConnection())).and(release(handle))
}

pub fn connect(handle: u32, options: Option<String>) -> Result<u32, ConnectionError> {
    let options_obj: ConnectionOptions = match options {
        Some(opt) => {
            match opt.trim().is_empty() {
                true => ConnectionOptions {
                    connection_type: None,
                    phone: None,
                    use_public_did: None
                },
                false => match serde_json::from_str(opt.trim()) {
                    Ok(val) => val,
                    Err(_) => return Err(ConnectionError::CommonError(error::INVALID_OPTION.code_num)),
                }
            }
        },
        None => {
            ConnectionOptions {
                connection_type: None,
                phone: None,
                use_public_did: None
            }
        }
    };

    CONNECTION_MAP.get_mut(handle, |t| {
<<<<<<< HEAD
        debug!("establish connection {}", t.get_source_id());
        t.connect(options.clone()).map_err(|ec| ec.to_error_code())
=======
        t.create_agent_pairwise().map_err(|ec|ec.to_error_code())?;
        t.update_agent_profile(&options_obj).map_err(|ec|ec.to_error_code())?;
        t.connect(&options_obj).map_err(|ec| ec.to_error_code())
>>>>>>> 8b14860e
    }).map_err(|ec| ConnectionError::CommonError(ec))
}

pub fn to_string(handle: u32) -> Result<String, u32> {
    CONNECTION_MAP.get(handle, |t| {
        // TODO: Make this an error.to_error_code and back again?
        Ok(Connection::to_string(&t))
    }).or(Err(error::INVALID_CONNECTION_HANDLE.code_num))
}

pub fn from_string(connection_data: &str) -> Result<u32, ConnectionError> {
    let derived_connection: Connection = match Connection::from_str(connection_data) {
        Ok(x) => x,
        Err(_) => return Err(ConnectionError::CommonError(error::INVALID_JSON.code_num)),
    };


    let new_handle = CONNECTION_MAP.add(derived_connection).map_err(|ec| ConnectionError::CommonError(ec))?;
    debug!("inserting handle {} source_id {} into connection table", new_handle, get_source_id(new_handle).unwrap_or_default());

    Ok(new_handle)
}

pub fn release(handle: u32) -> Result<u32, ConnectionError> {
    match CONNECTION_MAP.release(handle) {
        Ok(_) => Ok(ConnectionError::CommonError(error::SUCCESS.code_num).to_error_code()),
        Err(_) => Err(ConnectionError::InvalidHandle())
    }
}

pub fn release_all() {
    match CONNECTION_MAP.drain() {
        Ok(_) => (),
        // TODO: This needs to be better
        Err(_) => (),
    };
}

pub fn get_invite_details(handle: u32, abbreviated: bool) -> Result<String, ConnectionError> {
    debug!("get invite details for connection {}",  get_source_id(handle).unwrap_or_default());

    CONNECTION_MAP.get(handle, |t| {
        match abbreviated {
            false => {
                Ok(serde_json::to_string(&t.invite_detail)
                    .or(Err(ConnectionError::InviteDetailError())))
            }
            true => {
                let details = serde_json::to_value(&t.invite_detail).or(Err(ConnectionError::InviteDetailError().to_error_code()))?;
                let abbr = abbrv_event_detail(details)?;
                Ok(serde_json::to_string(&abbr).or(Err(ConnectionError::InviteDetailError())))
            }
        }
    }).or(Err(ConnectionError::CommonError(error::INVALID_CONNECTION_HANDLE.code_num)))?
}

<<<<<<< HEAD
pub fn set_invite_details(handle: u32, invite_detail: InviteDetail) -> Result<(), ConnectionError> {
=======
pub fn set_invite_details(handle: u32, invite_detail: &InviteDetail) -> Result<(), ConnectionError>{
>>>>>>> 8b14860e
    CONNECTION_MAP.get_mut(handle, |cxn| {
        cxn.set_invite_detail(invite_detail.clone());
        //        TODO: Verify that this is ok to do...seems not rusty.
        Ok(())
    }).or(Err(ConnectionError::InvalidHandle()))
}

pub fn parse_invite_detail(response: &str) -> Result<InviteDetail, ConnectionError> {
    let details: InviteDetail = match serde_json::from_str(response) {
        Ok(x) => x,
        Err(x) => {
            debug!("Connect called without a valid response from server: {}", x);
            return Err(ConnectionError::InviteDetailError());
        }
    };

    Ok(details)
}

// TODO: Refactor Error
// this will become a CommonError, because multiple types (Connection/Issuer Credential) use this function
// Possibly this function moves out of this file.
// On second thought, this should stick as a ConnectionError.
pub fn generate_encrypted_payload(my_vk: &str, their_vk: &str, data: &str, msg_type: &str) -> Result<Vec<u8>, ConnectionError> {
    let my_payload = messages::Payload {
        msg_info: messages::MsgInfo { name: msg_type.to_string(), ver: "1.0".to_string(), fmt: "json".to_string() },
        msg: data.to_string(),
    };
    let bytes = match encode::to_vec_named(&my_payload) {
        Ok(x) => x,
        Err(x) => {
            error!("could not encode create_keys msg: {}", x);
            return Err(ConnectionError::InvalidMessagePack());
        }
    };
    trace!("Sending payload: {:?}", bytes);
<<<<<<< HEAD
    crypto::prep_msg(wallet::get_wallet_handle(), &my_vk, &their_vk, &bytes).map_err(|ec| ConnectionError::CommonError(ec))
=======
    crypto::prep_msg(&my_vk, &their_vk, &bytes).map_err(|ec| ConnectionError::CommonError(ec))
>>>>>>> 8b14860e
}


//**********
// Code to convert InviteDetails to Abbreviated String
//**********


impl KeyMatch for (String, Option<String>) {
    fn matches(&self, key: &String, context: &Vec<String>) -> bool {
        if key.eq(&self.0) {
            match context.last() {
                Some(parent) => {
                    if let Some(ref expected_parent) = self.1 {
                        return parent.eq(expected_parent);
                    }
                }
                None => {
                    return self.1.is_none();
                }
            }
        }
        false
    }
}


lazy_static! {
    static ref ABBREVIATIONS: Vec<(String, String)> = {
        vec![
        ("statusCode".to_string(),          "sc".to_string()),
        ("connReqId".to_string(),           "id".to_string()),
        ("senderDetail".to_string(),        "s".to_string()),
        ("name".to_string(),                "n".to_string()),
        ("agentKeyDlgProof".to_string(),    "dp".to_string()),
        ("agentDID".to_string(),            "d".to_string()),
        ("agentDelegatedKey".to_string(),   "k".to_string()),
        ("signature".to_string(),           "s".to_string()),
        ("DID".to_string(), "d".to_string()),
        ("logoUrl".to_string(), "l".to_string()),
        ("verKey".to_string(), "v".to_string()),
        ("senderAgencyDetail".to_string(), "sa".to_string()),
        ("endpoint".to_string(), "e".to_string()),
        ("targetName".to_string(), "t".to_string()),
        ("statusMsg".to_string(), "sm".to_string()),
        ]
    };
}

lazy_static! {
    static ref UNABBREVIATIONS: Vec<((String, Option<String>), String)> = {
        vec![
        (("sc".to_string(), None),                                  "statusCode".to_string()),
        (("id".to_string(), None),                                  "connReqId".to_string()),
        (("s".to_string(), None),                                   "senderDetail".to_string()),
        (("n".to_string(), Some("senderDetail".to_string())),       "name".to_string()),
        (("dp".to_string(), Some("senderDetail".to_string())),      "agentKeyDlgProof".to_string()),
        (("d".to_string(), Some("agentKeyDlgProof".to_string())),   "agentDID".to_string()),
        (("k".to_string(), Some("agentKeyDlgProof".to_string())),   "agentDelegatedKey".to_string()),
        (("s".to_string(), Some("agentKeyDlgProof".to_string())),   "signature".to_string()),
        (("d".to_string(), Some("senderDetail".to_string())),       "DID".to_string()),
        (("l".to_string(), Some("senderDetail".to_string())),       "logoUrl".to_string()),
        (("v".to_string(), Some("senderDetail".to_string())),       "verKey".to_string()),
        (("sa".to_string(), None),                                  "senderAgencyDetail".to_string()),
        (("d".to_string(), Some("senderAgencyDetail".to_string())), "DID".to_string()),
        (("v".to_string(), Some("senderAgencyDetail".to_string())), "verKey".to_string()),
        (("e".to_string(), Some("senderAgencyDetail".to_string())), "endpoint".to_string()),
        (("t".to_string(), None),                                   "targetName".to_string()),
        (("sm".to_string(), None),                                  "statusMsg".to_string()),
        ]
    };
}

fn abbrv_event_detail(val: Value) -> Result<Value, u32> {
    mapped_key_rewrite(val, &ABBREVIATIONS)
}

fn unabbrv_event_detail(val: Value) -> Result<Value, u32> {
    mapped_key_rewrite(val, &UNABBREVIATIONS)
}


#[cfg(test)]
pub mod tests {
    use utils::constants::*;
    use utils::httpclient;
    use messages::get_message::*;
    use std::thread;
    use std::time::Duration;
    use utils::constants::INVITE_DETAIL_STRING;
    use super::*;
    use rand::Rng;

    pub fn build_test_connection() -> u32 {
        let handle = create_connection("alice").unwrap();
        connect(handle, Some("{}".to_string())).unwrap();
        handle
    }

    pub fn create_connected_connections() -> (u32, u32) {
        let alice = create_connection("alice").unwrap();
        let my_public_did = settings::get_config_value(settings::CONFIG_INSTITUTION_DID).unwrap();
        let options = json!({"use_public_did": true}).to_string();
        connect(alice, Some(options)).unwrap();
        let details = get_invite_details(alice, false).unwrap();
        //BE CONSUMER AND ACCEPT INVITE FROM INSTITUTION
        ::utils::devsetup::tests::set_consumer();
        let faber = create_connection_with_invite("faber", &details).unwrap();
        assert_eq!(VcxStateType::VcxStateRequestReceived as u32, get_state(faber));
        connect(faber, Some("{}".to_string())).unwrap();
        let public_did = get_their_public_did(faber).unwrap().unwrap();
        assert_eq!(my_public_did, public_did);
        //BE INSTITUTION AND CHECK THAT INVITE WAS ACCEPTED
        ::utils::devsetup::tests::set_institution();
        thread::sleep(Duration::from_millis(2000));
        update_state(alice).unwrap();
        assert_eq!(VcxStateType::VcxStateAccepted as u32, get_state(alice));
        (faber, alice)
    }

    #[test]
    fn test_build_connection_failures() {
        init!("true");
<<<<<<< HEAD
        settings::set_config_value(settings::CONFIG_ENABLE_TEST_MODE, "false");
        assert_eq!(build_connection("This Should Fail").err(),
=======
        settings::set_config_value(settings::CONFIG_ENABLE_TEST_MODE,"false");
        assert_eq!(create_connection("This Should Fail").err(),
>>>>>>> 8b14860e
                   Some(ConnectionError::CommonError(error::INVALID_WALLET_HANDLE.code_num)));
        assert!(create_connection_with_invite("This Should Fail", "BadDetailsFoobar").is_err());
    }

    #[test]
    fn test_create_connection_agency_failure() {
        init!("indy");
        ::utils::httpclient::set_next_u8_response(vec![]);
<<<<<<< HEAD
        let rc = build_connection("invalid");
        assert_eq!(rc.unwrap_err(), ConnectionError::CommonError(error::POST_MSG_FAILURE.code_num));
=======
        let handle = create_connection("invalid").unwrap();
        let rc = connect(handle, None);
        assert_eq!(rc.unwrap_err(),ConnectionError::CommonError(error::POST_MSG_FAILURE.code_num));
>>>>>>> 8b14860e
    }

    #[test]
    fn test_create_connection() {
        init!("true");
        let handle = create_connection("test_create_connection").unwrap();
        assert!(handle > 0);
        assert!(!get_pw_did(handle).unwrap().is_empty());
        assert!(!get_pw_verkey(handle).unwrap().is_empty());
        assert_eq!(get_state(handle), VcxStateType::VcxStateInitialized as u32);
        connect(handle, Some("{}".to_string())).unwrap();
        assert_eq!(delete_connection(handle).unwrap(), 0);
        // This errors b/c we release handle in delete connection
        assert!(release(handle).is_err());
    }

    #[test]
    fn test_create_drop_create() {
        init!("true");
        let handle = create_connection("test_create_drop_create").unwrap();
        let did1 = get_pw_did(handle).unwrap();
        assert!(release(handle).is_ok());
<<<<<<< HEAD
        let handle2 = build_connection("test_create_drop_create").unwrap();
        assert_ne!(handle, handle2);
=======
        let handle2 = create_connection("test_create_drop_create").unwrap();
        assert_ne!(handle,handle2);
>>>>>>> 8b14860e
        let did2 = get_pw_did(handle2).unwrap();
        assert_eq!(did1, did2);
        assert!(release(handle2).is_ok());
    }

    #[test]
    fn test_connection_release_fails() {
        let rc = release(1);
        assert_eq!(rc.err(),
                   Some(ConnectionError::CommonError(error::INVALID_CONNECTION_HANDLE.code_num)));
    }

    #[test]
    fn test_get_state_fails() {
        let state = get_state(1);
        assert_eq!(state, VcxStateType::VcxStateNone as u32);
    }

    #[test]
    fn test_get_string_fails() {
        match to_string(0) {
            Ok(_) => assert_eq!(1, 0), //fail if we get here
            Err(_) => assert_eq!(0, 0),
        };
    }

    #[test]
    fn test_parse_invite_details() {
        let invite = parse_invite_detail(INVITE_DETAIL_STRING).unwrap();
        assert_eq!(invite.sender_detail.verkey, "ESE6MnqAyjRigduPG454vfLvKhMbmaZjy9vqxCnSKQnp");
        assert_eq!(parse_invite_detail(BAD_INVITE_DETAIL_STRING).err(), Some(ConnectionError::InviteDetailError()));
    }

    #[test]
    fn test_get_qr_code_data() {
        init!("true");
        let test_name = "test_get_qr_code_data";
        let c = Connection {
            source_id: test_name.to_string(),
            pw_did: "8XFh8yBzrpJQmNyZzgoTqB".to_string(),
            pw_verkey: "EkVTa7SCJ5SntpYyX7CSb2pcBhiVGT9kWSagA8a9T69A".to_string(),
            state: VcxStateType::VcxStateOfferSent,
            uuid: String::new(),
            endpoint: String::new(),
            invite_detail: Some(InviteDetail::new()),
            invite_url: None,
            agent_did: "8XFh8yBzrpJQmNyZzgoTqB".to_string(),
            agent_vk: "EkVTa7SCJ5SntpYyX7CSb2pcBhiVGT9kWSagA8a9T69A".to_string(),
            their_pw_did: String::new(),
            their_pw_verkey: String::new(),
            public_did: None,
            their_public_did: None,
        };

        let handle = CONNECTION_MAP.add(c).unwrap();

        println!("updating state, handle: {}", handle);
        httpclient::set_next_u8_response(GET_MESSAGES_RESPONSE.to_vec());
        update_state(handle).unwrap();
        let details = get_invite_details(handle, true).unwrap();
        assert!(details.contains("\"dp\":"));
        assert_eq!(get_invite_details(12345, true).err(),
                   Some(ConnectionError::CommonError(error::INVALID_CONNECTION_HANDLE.code_num)));
    }

    #[test]
    fn test_serialize_deserialize() {
        init!("true");
        let handle = create_connection("test_serialize_deserialize").unwrap();
        assert!(handle > 0);
        let first_string = to_string(handle).unwrap();
        assert!(release(handle).is_ok());
        let handle = from_string(&first_string).unwrap();
        let second_string = to_string(handle).unwrap();
        assert!(release(handle).is_ok());
        assert_eq!(first_string, second_string);
    }

    #[test]
    fn test_deserialize_existing() {
        init!("true");
        let handle = create_connection("test_serialize_deserialize").unwrap();
        assert!(handle > 0);
        let first_string = to_string(handle).unwrap();
        let handle = from_string(&first_string).unwrap();
        let second_string = to_string(handle).unwrap();
        assert_eq!(first_string, second_string);
    }

    #[test]
    fn test_retry_connection() {
        init!("true");
        let handle = create_connection("test_serialize_deserialize").unwrap();
        assert!(handle > 0);
        assert_eq!(get_state(handle), VcxStateType::VcxStateInitialized as u32);
        connect(handle, Some(String::new())).unwrap();
        connect(handle, Some(String::new())).unwrap();
    }

    #[test]
    fn test_bad_wallet_connection_fails() {
        init!("true");
<<<<<<< HEAD
        settings::set_config_value(settings::CONFIG_ENABLE_TEST_MODE, "false");
        assert_eq!(build_connection("test_bad_wallet_connection_fails").unwrap_err().to_error_code(), error::INVALID_WALLET_HANDLE.code_num);
=======
        settings::set_config_value(settings::CONFIG_ENABLE_TEST_MODE,"false");
        assert_eq!(create_connection("test_bad_wallet_connection_fails").unwrap_err().to_error_code(),error::INVALID_WALLET_HANDLE.code_num);
>>>>>>> 8b14860e
    }

    #[test]
    fn test_parse_acceptance_details() {
        init!("true");
        let test_name = "test_parse_acceptance_details";
        let handle = rand::thread_rng().gen::<u32>();

        let response = Message {
            status_code: MessageAccepted.as_string(),
            payload: Some(vec![-126, -91, 64, 116, 121, 112, 101, -125, -92, 110, 97, 109, 101, -83, 99, 111, 110, 110, 82, 101, 113, 65, 110, 115, 119, 101, 114, -93, 118, 101, 114, -93, 49, 46, 48, -93, 102, 109, 116, -84, 105, 110, 100, 121, 46, 109, 115, 103, 112, 97, 99, 107, -92, 64, 109, 115, 103, -36, 1, 53, -48, -127, -48, -84, 115, 101, 110, 100, 101, 114, 68, 101, 116, 97, 105, 108, -48, -125, -48, -93, 68, 73, 68, -48, -74, 67, 113, 85, 88, 113, 53, 114, 76, 105, 117, 82, 111, 100, 55, 68, 67, 52, 97, 86, 84, 97, 115, -48, -90, 118, 101, 114, 75, 101, 121, -48, -39, 44, 67, 70, 86, 87, 122, 118, 97, 103, 113, 65, 99, 117, 50, 115, 114, 68, 106, 117, 106, 85, 113, 74, 102, 111, 72, 65, 80, 74, 66, 111, 65, 99, 70, 78, 117, 49, 55, 113, 117, 67, 66, 57, 118, 71, -48, -80, 97, 103, 101, 110, 116, 75, 101, 121, 68, 108, 103, 80, 114, 111, 111, 102, -48, -125, -48, -88, 97, 103, 101, 110, 116, 68, 73, 68, -48, -74, 57, 54, 106, 111, 119, 113, 111, 84, 68, 68, 104, 87, 102, 81, 100, 105, 72, 49, 117, 83, 109, 77, -48, -79, 97, 103, 101, 110, 116, 68, 101, 108, 101, 103, 97, 116, 101, 100, 75, 101, 121, -48, -39, 44, 66, 105, 118, 78, 52, 116, 114, 53, 78, 88, 107, 69, 103, 119, 66, 56, 81, 115, 66, 51, 109, 109, 109, 122, 118, 53, 102, 119, 122, 54, 85, 121, 53, 121, 112, 122, 90, 77, 102, 115, 74, 56, 68, 122, -48, -87, 115, 105, 103, 110, 97, 116, 117, 114, 101, -48, -39, 88, 77, 100, 115, 99, 66, 85, 47, 99, 89, 75, 72, 49, 113, 69, 82, 66, 56, 80, 74, 65, 43, 48, 51, 112, 121, 65, 80, 65, 102, 84, 113, 73, 80, 74, 102, 52, 84, 120, 102, 83, 98, 115, 110, 81, 86, 66, 68, 84, 115, 67, 100, 119, 122, 75, 114, 52, 54, 120, 87, 116, 80, 43, 78, 65, 68, 73, 57, 88, 68, 71, 55, 50, 50, 103, 113, 86, 80, 77, 104, 117, 76, 90, 103, 89, 67, 103, 61, 61]),
            sender_did: "H4FBkUidRG8WLsWa7M6P38".to_string(),
            uid: "yzjjywu".to_string(),
            msg_type: "connReqAnswer".to_string(),
            ref_msg_id: None,
            delivery_details: Vec::new(),
            decrypted_payload: None,
        };

        let c = Connection {
            source_id: test_name.to_string(),
            pw_did: "8XFh8yBzrpJQmNyZzgoTqB".to_string(),
            pw_verkey: "EkVTa7SCJ5SntpYyX7CSb2pcBhiVGT9kWSagA8a9T69A".to_string(),
            state: VcxStateType::VcxStateOfferSent,
            uuid: String::new(),
            endpoint: String::new(),
            invite_detail: None,
            invite_url: None,
            agent_did: "8XFh8yBzrpJQmNyZzgoTqB".to_string(),
            agent_vk: "EkVTa7SCJ5SntpYyX7CSb2pcBhiVGT9kWSagA8a9T69A".to_string(),
            their_pw_did: String::new(),
            their_pw_verkey: String::new(),
            public_did: None,
            their_public_did: None,
        };

        let handle = CONNECTION_MAP.add(c).unwrap();

        parse_acceptance_details(handle, &response).unwrap();

        // test that it fails
        let bad_response = Message {
            status_code: MessageAccepted.as_string(),
            payload: None,
            // This will cause an error
            sender_did: "H4FBkUidRG8WLsWa7M6P38".to_string(),
            uid: "yzjjywu".to_string(),
            msg_type: "connReqAnswer".to_string(),
            ref_msg_id: None,
            delivery_details: Vec::new(),
            decrypted_payload: None,
        };

        match parse_acceptance_details(handle, &bad_response) {
            Ok(_) => assert_eq!(0, 1), // we should not receive this
            // TODO: Refactor Error
            // TODO: Fix this test to be a correct Error Type
            Err(e) => assert_eq!(e, ConnectionError::CommonError(1019)),
        }
    }

    #[test]
    fn test_invite_detail_abbr() {
        let invite_detail: Value = serde_json::from_str(INVITE_DETAIL_STRING).unwrap();
        let abbr = abbrv_event_detail(invite_detail).unwrap();

        let abbr_obj = abbr.as_object().unwrap();
        assert_eq!(abbr_obj.get("sc").unwrap(), "MS-101")
    }

    #[test]
    fn test_invite_detail_abbr2() {
        let un_abbr = json!({
  "statusCode":"MS-102",
  "connReqId":"yta2odh",
  "senderDetail":{
    "name":"ent-name",
    "agentKeyDlgProof":{
      "agentDID":"N2Uyi6SVsHZq1VWXuA3EMg",
      "agentDelegatedKey":"CTfF2sZ5q4oPcBvTP75pgx3WGzYiLSTwHGg9zUsJJegi",
      "signature":"/FxHMzX8JaH461k1SI5PfyxF5KwBAe6VlaYBNLI2aSZU3APsiWBfvSC+mxBYJ/zAhX9IUeTEX67fj+FCXZZ2Cg=="
    },
    "DID":"F2axeahCaZfbUYUcKefc3j",
    "logoUrl":"ent-logo-url",
    "verKey":"74xeXSEac5QTWzQmh84JqzjuXc8yvXLzWKeiqyUnYokx"
  },
  "senderAgencyDetail":{
    "DID":"BDSmVkzxRYGE4HKyMKxd1H",
    "verKey":"6yUatReYWNSUfEtC2ABgRXmmLaxCyQqsjLwv2BomxsxD",
    "endpoint":"52.38.32.107:80/agency/msg"
  },
  "targetName":"there",
  "statusMsg":"message sent"
});

        let abbr = json!({
  "sc":"MS-102",
  "id": "yta2odh",
  "s": {
    "n": "ent-name",
    "dp": {
      "d": "N2Uyi6SVsHZq1VWXuA3EMg",
      "k": "CTfF2sZ5q4oPcBvTP75pgx3WGzYiLSTwHGg9zUsJJegi",
      "s":
        "/FxHMzX8JaH461k1SI5PfyxF5KwBAe6VlaYBNLI2aSZU3APsiWBfvSC+mxBYJ/zAhX9IUeTEX67fj+FCXZZ2Cg==",
    },
    "d": "F2axeahCaZfbUYUcKefc3j",
    "l": "ent-logo-url",
    "v": "74xeXSEac5QTWzQmh84JqzjuXc8yvXLzWKeiqyUnYokx",
  },
  "sa": {
    "d": "BDSmVkzxRYGE4HKyMKxd1H",
    "v": "6yUatReYWNSUfEtC2ABgRXmmLaxCyQqsjLwv2BomxsxD",
    "e": "52.38.32.107:80/agency/msg",
  },
  "t": "there",
  "sm":"message sent"
});
        let processed = abbrv_event_detail(un_abbr.clone()).unwrap();
        assert_eq!(processed, abbr);
        let unprocessed = unabbrv_event_detail(processed).unwrap();
        assert_eq!(unprocessed, un_abbr);
    }

    #[test]
    fn test_release_all() {
        init!("true");
        let h1 = create_connection("rel1").unwrap();
        let h2 = create_connection("rel2").unwrap();
        let h3 = create_connection("rel3").unwrap();
        let h4 = create_connection("rel4").unwrap();
        let h5 = create_connection("rel5").unwrap();
        release_all();
        assert_eq!(release(h1).err(), Some(ConnectionError::CommonError(error::INVALID_CONNECTION_HANDLE.code_num)));
        assert_eq!(release(h2).err(), Some(ConnectionError::CommonError(error::INVALID_CONNECTION_HANDLE.code_num)));
        assert_eq!(release(h3).err(), Some(ConnectionError::CommonError(error::INVALID_CONNECTION_HANDLE.code_num)));
        assert_eq!(release(h4).err(), Some(ConnectionError::CommonError(error::INVALID_CONNECTION_HANDLE.code_num)));
        assert_eq!(release(h5).err(), Some(ConnectionError::CommonError(error::INVALID_CONNECTION_HANDLE.code_num)));
    }

    #[test]
    fn test_create_with_valid_invite_details() {
        init!("true");

        let details = r#"{"id":"njjmmdg","s":{"d":"JZho9BzVAEk8jJ1hwrrDiZ","dp":{"d":"JDF8UHPBTXigvtJWeeMJzx","k":"AP5SzUaHHhF5aLmyKHB3eTqUaREGKyVttwo5T4uwEkM4","s":"JHSvITBMZiTEhpK61EDIWjQOLnJ8iGQ3FT1nfyxNNlxSngzp1eCRKnGC/RqEWgtot9M5rmTC8QkZTN05GGavBg=="},"l":"https://robohash.org/123","n":"Evernym","v":"AaEDsDychoytJyzk4SuzHMeQJGCtQhQHDitaic6gtiM1"},"sa":{"d":"YRuVCckY6vfZfX9kcQZe3u","e":"52.38.32.107:80/agency/msg","v":"J8Yct6FwmarXjrE2khZesUXRVVSVczSoa9sFaGe6AD2v"},"sc":"MS-101","sm":"message created","t":"there"}"#;
        let unabbrv_details = unabbrv_event_detail(serde_json::from_str(details).unwrap()).unwrap();
        let details = serde_json::to_string(&unabbrv_details).unwrap();

<<<<<<< HEAD
        let handle = build_connection_with_invite("alice", &details).unwrap();
=======
        let handle = create_connection_with_invite("alice",&details).unwrap();
>>>>>>> 8b14860e

        connect(handle, Some("{}".to_string())).unwrap();

<<<<<<< HEAD
        let handle_2 = build_connection_with_invite("alice", &details).unwrap();
=======
        let handle_2 = create_connection_with_invite("alice",&details).unwrap();
>>>>>>> 8b14860e

        connect(handle_2, Some("{}".to_string())).unwrap();
    }

    #[test]
    fn test_create_with_invalid_invite_details() {
        init!("true");
        let bad_details = r#"{"id":"mtfjmda","s":{"d":"abc"},"l":"abc","n":"Evernym","v":"avc"},"sa":{"d":"abc","e":"abc","v":"abc"},"sc":"MS-101","sm":"message created","t":"there"}"#;
<<<<<<< HEAD
        match build_connection_with_invite("alice", &bad_details) {
=======
        match create_connection_with_invite("alice",&bad_details) {
>>>>>>> 8b14860e
            Ok(_) => panic!("should have failed"),
            Err(x) => assert_eq!(x, ConnectionError::CommonError(error::INVALID_JSON.code_num)),
        };
    }

    #[test]
    fn test_connect_with_invalid_details() {
        use error::connection::ConnectionError;
        init!("true");
        let test_name = "test_connect_with_invalid_details";

        let c = Connection {
            source_id: test_name.to_string(),
            pw_did: "8XFh8yBzrpJQmNyZzgoTqB".to_string(),
            pw_verkey: "EkVTa7SCJ5SntpYyX7CSb2pcBhiVGT9kWSagA8a9T69A".to_string(),
            state: VcxStateType::VcxStateRequestReceived,
            uuid: String::new(),
            endpoint: String::new(),
            invite_detail: None,
            invite_url: None,
            agent_did: "8XFh8yBzrpJQmNyZzgoTqB".to_string(),
            agent_vk: "EkVTa7SCJ5SntpYyX7CSb2pcBhiVGT9kWSagA8a9T69A".to_string(),
            their_pw_did: String::new(),
            their_pw_verkey: String::new(),
            public_did: None,
            their_public_did: None,
        };

        let handle = CONNECTION_MAP.add(c).unwrap();

        assert_eq!(connect(handle, Some("{}".to_string())).err(), Some(ConnectionError::CommonError(error::CONNECTION_ERROR.code_num)));

        // from_string throws a ConnectionError
        assert_eq!(from_string("").err(), Some(ConnectionError::CommonError(1016)));

        // release throws a connection Error
        assert_eq!(release(1234).err(),
                   Some(ConnectionError::CommonError(error::INVALID_CONNECTION_HANDLE.code_num)));
    }

    #[test]
    fn test_void_functions_actually_have_results() {
        assert_eq!(set_their_pw_verkey(1, "blah").err(), Some(ConnectionError::InvalidHandle()));
        assert_eq!(set_state(1, VcxStateType::VcxStateNone).err(), Some(ConnectionError::InvalidHandle()));
        assert_eq!(set_pw_did(1, "blah").err(), Some(ConnectionError::InvalidHandle()));
        assert_eq!(set_their_pw_did(1, "blah").err(), Some(ConnectionError::InvalidHandle()));
        assert_eq!(set_uuid(1, "blah").err(), Some(ConnectionError::InvalidHandle()));
        assert_eq!(set_endpoint(1, "blah").err(), Some(ConnectionError::InvalidHandle()));
        assert_eq!(set_agent_verkey(1, "blah").err(), Some(ConnectionError::InvalidHandle()));
        let details: InviteDetail = serde_json::from_str(INVITE_DETAIL_STRING).unwrap();
        assert_eq!(set_invite_details(1, &details).err(), Some(ConnectionError::InvalidHandle()));
        assert_eq!(set_pw_verkey(1, "blah").err(), Some(ConnectionError::InvalidHandle()));
    }
}<|MERGE_RESOLUTION|>--- conflicted
+++ resolved
@@ -28,7 +28,7 @@
     static ref CONNECTION_MAP: ObjectCache<Connection> = Default::default();
 }
 
-#[derive(Serialize, Deserialize)]
+#[derive(Serialize, Deserialize, Debug)]
 struct ConnectionOptions {
     #[serde(default)]
     connection_type: Option<String>,
@@ -51,14 +51,9 @@
     agent_did: String,
     agent_vk: String,
     their_pw_did: String,
-<<<<<<< HEAD
-    their_pw_verkey: String,
-    // used by proofs/credentials when sending to edge device
-=======
     their_pw_verkey: String, // used by proofs/credentials when sending to edge device
     public_did: Option<String>,
     their_public_did: Option<String>,
->>>>>>> 8b14860e
 }
 
 
@@ -67,32 +62,6 @@
     fn _connect_send_invite(&mut self, options: &ConnectionOptions) -> Result<u32, ConnectionError> {
         debug!("sending invite for connection {}", self.source_id);
 
-<<<<<<< HEAD
-        let options_obj: ConnectionOptions = match options {
-            Some(opt) => {
-                match opt.trim().is_empty() {
-                    true => ConnectionOptions {
-                        connection_type: None,
-                        phone: None
-                    },
-                    false => match serde_json::from_str(opt.trim()) {
-                        Ok(val) => val,
-                        // TODO: Refactor Error
-                        //                        TODO: Implement Correct Error
-                        //                        Err(_) => return Err(error::INVALID_OPTION.code_num),
-                        Err(_) => return Err(ConnectionError::GeneralConnectionError()),
-                    }
-                }
-            }
-            None => {
-                ConnectionOptions {
-                    connection_type: None,
-                    phone: None
-                }
-            }
-        };
-=======
->>>>>>> 8b14860e
         match messages::send_invite()
             .to(&self.pw_did)
             .to_vk(&self.pw_verkey)
@@ -141,11 +110,7 @@
         }
     }
 
-<<<<<<< HEAD
-    fn _connect_accept_invite(&mut self, options: Option<String>) -> Result<u32, ConnectionError> {
-=======
     fn _connect_accept_invite(&mut self) -> Result<u32,ConnectionError> {
->>>>>>> 8b14860e
         debug!("accepting invite for connection {}", self.source_id);
 
         if let Some(ref details) = self.invite_detail {
@@ -177,21 +142,12 @@
         }
     }
 
-
-<<<<<<< HEAD
-    fn connect(&mut self, options: Option<String>) -> Result<u32, ConnectionError> {
+    fn connect(&mut self, options: &ConnectionOptions) -> Result<u32,ConnectionError> {
         trace!("Connection::connect >>> options: {:?}", options);
-        match self.state {
-            VcxStateType::VcxStateInitialized
-            | VcxStateType::VcxStateOfferSent => self._connect_send_invite(options),
-            VcxStateType::VcxStateRequestReceived => self._connect_accept_invite(options),
-=======
-    fn connect(&mut self, options: &ConnectionOptions) -> Result<u32,ConnectionError> {
         match self.state {
             VcxStateType::VcxStateInitialized
                 | VcxStateType::VcxStateOfferSent => self._connect_send_invite(options),
             VcxStateType::VcxStateRequestReceived => self._connect_accept_invite(),
->>>>>>> 8b14860e
             _ => {
                 warn!("connection {} in state {} not ready to connect", self.source_id, self.state as u32);
                 // TODO: Refactor Error
@@ -447,53 +403,11 @@
     }).or(Err(ConnectionError::InvalidHandle()))
 }
 
-<<<<<<< HEAD
-pub fn create_agent_pairwise(handle: u32) -> Result<u32, ConnectionError> {
-    debug!("creating pairwise keys on agent for connection {}", get_source_id(handle).unwrap_or_default());
-    let pw_did = get_pw_did(handle)?;
-    let pw_verkey = get_pw_verkey(handle)?;
-
-    let result = messages::create_keys()
-        .for_did(&pw_did)
-        .for_verkey(&pw_verkey)
-        .send_secure()
-        .map_err(|e| ConnectionError::CommonError(e))?;
-    debug!("create key for connection: {} with did/vk: {:?}", get_source_id(handle).unwrap_or_default(), result);
-    set_agent_did(handle, &result[0]).err();
-    set_agent_verkey(handle, &result[1]).err();
-    Ok(error::SUCCESS.code_num)
-}
-
-pub fn update_agent_profile(handle: u32) -> Result<u32, ConnectionError> {
-    debug!("updating agent config for connection {}", get_source_id(handle).unwrap_or_default());
-    let pw_did = get_pw_did(handle)?;
-    if let Ok(name) = settings::get_config_value(settings::CONFIG_INSTITUTION_NAME) {
-        match messages::update_data()
-            .to(&pw_did)
-            .name(&name)
-            .logo_url(&settings::get_config_value(settings::CONFIG_INSTITUTION_LOGO_URL).map_err(|e| ConnectionError::CommonError(e))?)
-            .send_secure() {
-            Ok(_) => Ok(error::SUCCESS.code_num),
-            Err(ec) => Err(ConnectionError::CommonError(ec)),
-        }
-    } else { Ok(error::SUCCESS.code_num) }
-}
-
-//
-// NOTE: build_connection and create_connection are broken up to make it easier to create connections in tests
-//       you can call create_connection without test_mode and you don't have to build a wallet or
-//       mock the agency during the connection phase
-//
-fn create_connection(source_id: &str) -> Result<u32, ConnectionError> {
+pub fn create_connection(source_id: &str) -> Result<u32, ConnectionError> {
     trace!("create_connection >>> source_id: {}", source_id);
-
-    // This is a new connection
-=======
-pub fn create_connection(source_id: &str) -> Result<u32, ConnectionError> {
     let (pw_did, pw_verkey) = create_and_store_my_did(None).map_err(|ec|ConnectionError::CommonError(ec))?;
 
     debug!("did: {} verkey: {}, source id: {}", pw_did, pw_verkey, source_id);
->>>>>>> 8b14860e
 
     let c = Connection {
         source_id: source_id.to_string(),
@@ -512,71 +426,12 @@
         their_public_did: None,
     };
     let new_handle = CONNECTION_MAP.add(c).map_err(|key| ConnectionError::CreateError(key))?;
-<<<<<<< HEAD
-    debug!("creating connection: {} {}", new_handle, source_id);
+
     Ok(new_handle)
 }
 
-fn init_connection(handle: u32) -> Result<u32, ConnectionError> {
-    trace!("init_connection >>> handle: {}", handle);
-
-    let (my_did, my_verkey) = match create_and_store_my_did(None) {
-        Ok(y) => y,
-        Err(x) => {
-            error!("{} could not create DID/VK: {}", get_source_id(handle).unwrap_or_default(), x);
-            return Err(ConnectionError::CommonError(x));
-        }
-    };
-
-    debug!("handle: {} did: {} verkey: {}, source id: {}", handle, my_did, my_verkey, get_source_id(handle)?);
-    set_pw_did(handle, &my_did).err();
-    set_pw_verkey(handle, &my_verkey).err();
-
-    match create_agent_pairwise(handle) {
-        Err(err) => {
-            error!("Error while Creating Agent Pairwise: {}", err);
-            return Err(err);
-        }
-        Ok(_) => debug!("created pairwise key on agent"),
-    };
-
-    match update_agent_profile(handle) {
-        Err(x) => {
-            error!("could not update profile on agent: {}", x);
-            return Err(x);
-        }
-        Ok(_) => debug!("updated profile on agent"),
-    };
-
-    set_state(handle, VcxStateType::VcxStateInitialized).err();
-
-    Ok(error::SUCCESS.code_num)
-}
-
-pub fn build_connection(source_id: &str) -> Result<u32, ConnectionError> {
-    debug!("create connection {}", source_id);
-
-    let new_handle = create_connection(source_id)?;
-
-    match init_connection(new_handle) {
-        Ok(_) => Ok(new_handle),
-        Err(x) => {
-            release(new_handle)?;
-            return Err(x);
-        }
-    }
-}
-
-pub fn build_connection_with_invite(source_id: &str, details: &str) -> Result<u32, ConnectionError> {
+pub fn create_connection_with_invite(source_id: &str, details: &str) -> Result<u32,ConnectionError> {
     debug!("create connection {} with invite {}", source_id, details);
-=======
-
-    Ok(new_handle)
-}
-
-pub fn create_connection_with_invite(source_id: &str, details: &str) -> Result<u32,ConnectionError> {
-    debug!("using invite to create connection {}", source_id);
->>>>>>> 8b14860e
 
     let details: Value = serde_json::from_str(&details)
         .or(Err(ConnectionError::CommonError(error::INVALID_JSON.code_num)))?;
@@ -597,18 +452,7 @@
 
     let new_handle = create_connection(source_id)?;
 
-<<<<<<< HEAD
-    match init_connection(new_handle) {
-        Ok(_) => (),
-        Err(x) => {
-            release(new_handle)?;
-            return Err(x);
-        }
-    };
-
-=======
     set_invite_details(new_handle, &invite_details).err();
->>>>>>> 8b14860e
     set_their_pw_did(new_handle, invite_details.sender_detail.did.as_str()).err();
     set_their_pw_verkey(new_handle, invite_details.sender_detail.verkey.as_str()).err();
     if let Some(did) = invite_details.sender_detail.public_did {
@@ -651,14 +495,11 @@
 
 pub fn update_state(handle: u32) -> Result<u32, ConnectionError> {
     debug!("updating state for connection {}", get_source_id(handle).unwrap_or_default());
-<<<<<<< HEAD
-=======
     let state = get_state(handle);
 
     if state == VcxStateType::VcxStateInitialized as u32 || state == VcxStateType::VcxStateAccepted as u32 {
         return Ok(error::SUCCESS.code_num)
     }
->>>>>>> 8b14860e
 
     // TODO: Refactor Error
     let pw_did = get_pw_did(handle)?;
@@ -734,14 +575,10 @@
     };
 
     CONNECTION_MAP.get_mut(handle, |t| {
-<<<<<<< HEAD
         debug!("establish connection {}", t.get_source_id());
-        t.connect(options.clone()).map_err(|ec| ec.to_error_code())
-=======
         t.create_agent_pairwise().map_err(|ec|ec.to_error_code())?;
         t.update_agent_profile(&options_obj).map_err(|ec|ec.to_error_code())?;
         t.connect(&options_obj).map_err(|ec| ec.to_error_code())
->>>>>>> 8b14860e
     }).map_err(|ec| ConnectionError::CommonError(ec))
 }
 
@@ -798,11 +635,7 @@
     }).or(Err(ConnectionError::CommonError(error::INVALID_CONNECTION_HANDLE.code_num)))?
 }
 
-<<<<<<< HEAD
-pub fn set_invite_details(handle: u32, invite_detail: InviteDetail) -> Result<(), ConnectionError> {
-=======
 pub fn set_invite_details(handle: u32, invite_detail: &InviteDetail) -> Result<(), ConnectionError>{
->>>>>>> 8b14860e
     CONNECTION_MAP.get_mut(handle, |cxn| {
         cxn.set_invite_detail(invite_detail.clone());
         //        TODO: Verify that this is ok to do...seems not rusty.
@@ -839,11 +672,7 @@
         }
     };
     trace!("Sending payload: {:?}", bytes);
-<<<<<<< HEAD
-    crypto::prep_msg(wallet::get_wallet_handle(), &my_vk, &their_vk, &bytes).map_err(|ec| ConnectionError::CommonError(ec))
-=======
     crypto::prep_msg(&my_vk, &their_vk, &bytes).map_err(|ec| ConnectionError::CommonError(ec))
->>>>>>> 8b14860e
 }
 
 
@@ -967,13 +796,8 @@
     #[test]
     fn test_build_connection_failures() {
         init!("true");
-<<<<<<< HEAD
-        settings::set_config_value(settings::CONFIG_ENABLE_TEST_MODE, "false");
-        assert_eq!(build_connection("This Should Fail").err(),
-=======
         settings::set_config_value(settings::CONFIG_ENABLE_TEST_MODE,"false");
         assert_eq!(create_connection("This Should Fail").err(),
->>>>>>> 8b14860e
                    Some(ConnectionError::CommonError(error::INVALID_WALLET_HANDLE.code_num)));
         assert!(create_connection_with_invite("This Should Fail", "BadDetailsFoobar").is_err());
     }
@@ -982,14 +806,9 @@
     fn test_create_connection_agency_failure() {
         init!("indy");
         ::utils::httpclient::set_next_u8_response(vec![]);
-<<<<<<< HEAD
-        let rc = build_connection("invalid");
-        assert_eq!(rc.unwrap_err(), ConnectionError::CommonError(error::POST_MSG_FAILURE.code_num));
-=======
         let handle = create_connection("invalid").unwrap();
         let rc = connect(handle, None);
         assert_eq!(rc.unwrap_err(),ConnectionError::CommonError(error::POST_MSG_FAILURE.code_num));
->>>>>>> 8b14860e
     }
 
     #[test]
@@ -1012,13 +831,8 @@
         let handle = create_connection("test_create_drop_create").unwrap();
         let did1 = get_pw_did(handle).unwrap();
         assert!(release(handle).is_ok());
-<<<<<<< HEAD
-        let handle2 = build_connection("test_create_drop_create").unwrap();
-        assert_ne!(handle, handle2);
-=======
         let handle2 = create_connection("test_create_drop_create").unwrap();
         assert_ne!(handle,handle2);
->>>>>>> 8b14860e
         let did2 = get_pw_did(handle2).unwrap();
         assert_eq!(did1, did2);
         assert!(release(handle2).is_ok());
@@ -1121,13 +935,8 @@
     #[test]
     fn test_bad_wallet_connection_fails() {
         init!("true");
-<<<<<<< HEAD
-        settings::set_config_value(settings::CONFIG_ENABLE_TEST_MODE, "false");
-        assert_eq!(build_connection("test_bad_wallet_connection_fails").unwrap_err().to_error_code(), error::INVALID_WALLET_HANDLE.code_num);
-=======
         settings::set_config_value(settings::CONFIG_ENABLE_TEST_MODE,"false");
         assert_eq!(create_connection("test_bad_wallet_connection_fails").unwrap_err().to_error_code(),error::INVALID_WALLET_HANDLE.code_num);
->>>>>>> 8b14860e
     }
 
     #[test]
@@ -1276,19 +1085,11 @@
         let unabbrv_details = unabbrv_event_detail(serde_json::from_str(details).unwrap()).unwrap();
         let details = serde_json::to_string(&unabbrv_details).unwrap();
 
-<<<<<<< HEAD
-        let handle = build_connection_with_invite("alice", &details).unwrap();
-=======
         let handle = create_connection_with_invite("alice",&details).unwrap();
->>>>>>> 8b14860e
 
         connect(handle, Some("{}".to_string())).unwrap();
 
-<<<<<<< HEAD
-        let handle_2 = build_connection_with_invite("alice", &details).unwrap();
-=======
         let handle_2 = create_connection_with_invite("alice",&details).unwrap();
->>>>>>> 8b14860e
 
         connect(handle_2, Some("{}".to_string())).unwrap();
     }
@@ -1297,11 +1098,7 @@
     fn test_create_with_invalid_invite_details() {
         init!("true");
         let bad_details = r#"{"id":"mtfjmda","s":{"d":"abc"},"l":"abc","n":"Evernym","v":"avc"},"sa":{"d":"abc","e":"abc","v":"abc"},"sc":"MS-101","sm":"message created","t":"there"}"#;
-<<<<<<< HEAD
-        match build_connection_with_invite("alice", &bad_details) {
-=======
         match create_connection_with_invite("alice",&bad_details) {
->>>>>>> 8b14860e
             Ok(_) => panic!("should have failed"),
             Err(x) => assert_eq!(x, ConnectionError::CommonError(error::INVALID_JSON.code_num)),
         };
