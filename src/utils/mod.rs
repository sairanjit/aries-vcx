--- conflicted
+++ resolved
@@ -1,4 +1,6 @@
 pub mod environment;
+
+pub mod json;
 
 #[macro_use]
 pub mod cstring;
@@ -13,9 +15,5 @@
 
 pub mod sequence;
 
-<<<<<<< HEAD
 #[macro_use]
-pub mod test;
-=======
-pub mod json;
->>>>>>> a85c7aff
+pub mod test;