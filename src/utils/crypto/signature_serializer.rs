extern crate serde_json;
extern crate hex;

use self::hex::ToHex;
use self::serde_json::Value;

use errors::common::CommonError;
use utils::crypto::hash::Hash;

pub fn serialize_signature(v: Value) -> Result<String, CommonError> {
    match v {
        Value::Bool(value) => Ok(value.to_string()),
        Value::Number(value) => Ok(value.to_string()),
        Value::String(value) => Ok(value),
        Value::Array(array) => {
            let mut result = "".to_string();
            let length = array.len();
            for (index, element) in array.iter().enumerate() {
                result += &serialize_signature(element.clone())?;
                if index < length - 1 {
                    result += ",";
                }
            }
            Ok(result)
        },
        Value::Object(map) => {
            let mut result = "".to_string();
            let length = map.len();
            for (index, key) in map.keys().enumerate() {
                let mut value = map[key].clone();
                if key == "raw" {
                    let mut ctx = Hash::new_context()?;
<<<<<<< HEAD
                    ctx.update(&value.as_str().ok_or(CryptoError::BackendError("Cannot update hash context".to_string()))?.as_bytes())?;
                    value = Value::String(ctx.finish2()?.as_ref().to_hex());
=======
                    ctx.update(&value.as_str().ok_or(CommonError::InvalidState("Cannot update hash context".to_string()))?.as_bytes())?;
                    let vector = Base58::encode(&ctx.finish2()?.to_vec());
                    value = Value::String(vector);
>>>>>>> 181834df
                }
                result = result + key + ":" + &serialize_signature(value)?;
                if index < length - 1 {
                    result += "|";
                }
            }
            Ok(result)
        },
        _ => Ok("".to_string())
    }
}

#[cfg(test)]
mod tests {
    use super::*;

    #[test]
    fn signature_serialize_works() {
        let data = r#"{
                        "name": "John Doe",
                        "age": 43,
                        "operation": {
                            "hash": "cool hash",
                            "dest": 54
                        },
                        "phones": [
                          "1234567",
                          "2345678",
                          {"rust": 5, "age": 1},
                          3
                        ]
                    }"#;
        let msg: Value = serde_json::from_str(data).unwrap();

        let result = "age:43|name:John Doe|operation:dest:54|hash:cool hash|phones:1234567,2345678,age:1|rust:5,3";

        assert_eq!(serialize_signature(msg).unwrap(), result)
    }

    #[test]
    fn signature_serialize_works_with_raw() {
        let data = r#"{
                        "name": "John Doe",
                        "age": 43,
                        "operation": {
                            "hash": "cool hash",
                            "dest": 54,
                            "raw": "string for hash"
                        },
                        "phones": [
                          "1234567",
                          "2345678",
                          {"rust": 5, "age": 1},
                          3
                        ]
                    }"#;
        let msg: Value = serde_json::from_str(data).unwrap();

        let result = "age:43|name:John Doe|operation:dest:54|hash:cool hash|raw:1dcd0759ce38f57049344a6b3c5fc18144fca1724713090c2ceeffa788c02711|phones:1234567,2345678,age:1|rust:5,3";

        assert_eq!(serialize_signature(msg).unwrap(), result)
    }
}<|MERGE_RESOLUTION|>--- conflicted
+++ resolved
@@ -30,14 +30,8 @@
                 let mut value = map[key].clone();
                 if key == "raw" {
                     let mut ctx = Hash::new_context()?;
-<<<<<<< HEAD
-                    ctx.update(&value.as_str().ok_or(CryptoError::BackendError("Cannot update hash context".to_string()))?.as_bytes())?;
+                    ctx.update(&value.as_str().ok_or(CommonError::InvalidState("Cannot update hash context".to_string()))?.as_bytes())?;
                     value = Value::String(ctx.finish2()?.as_ref().to_hex());
-=======
-                    ctx.update(&value.as_str().ok_or(CommonError::InvalidState("Cannot update hash context".to_string()))?.as_bytes())?;
-                    let vector = Base58::encode(&ctx.finish2()?.to_vec());
-                    value = Value::String(vector);
->>>>>>> 181834df
                 }
                 result = result + key + ":" + &serialize_signature(value)?;
                 if index < length - 1 {
