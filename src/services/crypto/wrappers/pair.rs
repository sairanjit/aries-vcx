--- conflicted
+++ resolved
@@ -27,11 +27,7 @@
         unimplemented!();
     }
 
-<<<<<<< HEAD
-    pub fn to_bytes(&mut self, b: &mut [u8]) -> Result<&mut [u8], CryptoError> {
-=======
     pub fn to_bytes(&mut self) -> Result<Vec<u8>, CryptoError> {
->>>>>>> 84c33106
         unimplemented!();
     }
 
