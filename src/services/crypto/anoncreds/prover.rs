--- conflicted
+++ resolved
@@ -23,10 +23,6 @@
     NonRevocProof,
     NonRevocProofCList,
     NonRevocInitProof,
-<<<<<<< HEAD
-    NonRevocProofTauList,
-=======
->>>>>>> e11dd5e9
     NonRevocProofXList,
     Proof,
     ProofClaims,
@@ -161,33 +157,19 @@
     }
 
     pub fn _test_witness_credential(claim: &RefCell<NonRevocationClaim>, pkr: &RevocationPublicKey, acc: &Accumulator,
-<<<<<<< HEAD
-                                    acc_pk: &AccumulatorPublicKey, m2: &BigNumber) -> Result<(), CryptoError> {
-        let z_calc = Pair {}.mul(&Pair {}.inverse()?)?;
-=======
                                     acc_pk: &AccumulatorPublicKey, context_attribute: &BigNumber) -> Result<(), CryptoError> {
         let z_calc = Pair::pair(&claim.borrow().g_i, &acc.acc)?
             .mul(&Pair::pair(&pkr.g, &claim.borrow().witness.omega)?.inverse()?)?;
->>>>>>> e11dd5e9
         if z_calc != acc_pk.z {
             return Err(CryptoError::InvalidStructure("issuer is sending incorrect data".to_string()));
         }
 
-<<<<<<< HEAD
-        let pair_gg_calc = Pair {};
-        let pair_gg = Pair {};
-=======
         let pair_gg_calc = Pair::pair(&pkr.pk.add(&claim.borrow().g_i)?, &claim.borrow().witness.sigma_i)?;
         let pair_gg = Pair::pair(&pkr.g, &pkr.g)?;
->>>>>>> e11dd5e9
         if pair_gg_calc != pair_gg {
             return Err(CryptoError::InvalidStructure("issuer is sending incorrect data".to_string()));
         }
 
-<<<<<<< HEAD
-        let pair_h1 = Pair {};
-        let pair_h2 = Pair {};
-=======
         let m2 = GroupOrderElement::from_bytes(&context_attribute.to_bytes()?)?;
 
         let pair_h1 = Pair::pair(&claim.borrow().sigma, &pkr.y.add(&pkr.h.mul(&claim.borrow().c)?)?)?;
@@ -199,7 +181,6 @@
             &pkr.h
         )?;
 
->>>>>>> e11dd5e9
         if pair_h1 != pair_h2 {
             return Err(CryptoError::InvalidStructure("issuer is sending incorrect data".to_string()));
         }
@@ -1415,18 +1396,6 @@
 
     pub fn get_public_key_revocation() -> Result<RevocationPublicKey, CryptoError> {
         Ok(RevocationPublicKey {
-<<<<<<< HEAD
-            g: PointG1 {},
-            h: PointG1 {},
-            h0: PointG1 {},
-            h1: PointG1 {},
-            h2: PointG1 {},
-            htilde: PointG1 {},
-            u: PointG1 {},
-            pk: PointG1 {},
-            y: PointG1 {},
-            x: GroupOrderElement {}
-=======
             g: PointG1::new().unwrap(),
             h: PointG1::new().unwrap(),
             h0: PointG1::new().unwrap(),
@@ -1437,7 +1406,6 @@
             pk: PointG1::new().unwrap(),
             y: PointG1::new().unwrap(),
             x: GroupOrderElement::new().unwrap()
->>>>>>> e11dd5e9
         })
     }
 
@@ -1448,11 +1416,7 @@
         Ok(Accumulator {
             max_claim_num: 5,
             v: v,
-<<<<<<< HEAD
-            acc: PointG1 {},
-=======
             acc: PointG1::new().unwrap(),
->>>>>>> e11dd5e9
             current_i: 2,
             accumulator_id: 110
         })
@@ -1461,27 +1425,16 @@
 
     pub fn get_tails() -> HashMap<i32, PointG1> {
         let mut res: HashMap<i32, PointG1> = HashMap::new();
-<<<<<<< HEAD
-        res.insert(1, PointG1 {});
-=======
         res.insert(1, PointG1::new().unwrap());
->>>>>>> e11dd5e9
         res
     }
 
     pub fn get_witness() -> Witness {
         Witness {
-<<<<<<< HEAD
-            sigma_i: PointG1 {},
-            u_i: PointG1 {},
-            g_i: PointG1 {},
-            omega: PointG1 {},
-=======
             sigma_i: PointG1::new().unwrap(),
             u_i: PointG1::new().unwrap(),
             g_i: PointG1::new().unwrap(),
             omega: PointG1::new().unwrap(),
->>>>>>> e11dd5e9
             v: HashSet::from_iter(vec![1].iter().cloned()),
         }
     }
@@ -1489,15 +1442,6 @@
     pub fn get_gvt_non_revocation_claim() -> NonRevocationClaim {
         NonRevocationClaim {
             accumulator_id: 100,
-<<<<<<< HEAD
-            sigma: PointG1 {},
-            c: GroupOrderElement {},
-            vr_prime_prime: GroupOrderElement {},
-            witness: get_witness(),
-            g_i: PointG1 {},
-            i: 1,
-            m2: GroupOrderElement {}
-=======
             sigma: PointG1::new().unwrap(),
             c: GroupOrderElement::new().unwrap(),
             vr_prime_prime: GroupOrderElement::new().unwrap(),
@@ -1505,7 +1449,6 @@
             g_i: PointG1::new().unwrap(),
             i: 1,
             m2: GroupOrderElement::new().unwrap()
->>>>>>> e11dd5e9
         }
     }
 }