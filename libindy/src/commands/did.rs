--- conflicted
+++ resolved
@@ -461,12 +461,7 @@
 
         self.crypto_service.validate_did(did)?;
 
-        let metadata =
-<<<<<<< HEAD
-            self.wallet_service.get_indy_object::<DidMetadata>(wallet_handle, &did, &RecordOptions::id_value())?;
-=======
-            self.wallet_service.get_indy_object::<DidMetadata>(wallet_handle, did, &RecordOptions::id_value(), &mut String::new())?;
->>>>>>> 22663dea
+        let metadata = self.wallet_service.get_indy_object::<DidMetadata>(wallet_handle, did, &RecordOptions::id_value())?;
 
         let res = metadata.value;
 
