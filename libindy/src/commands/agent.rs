extern crate rust_base58;
extern crate serde_json;
extern crate zmq_pw as zmq;

use std::cell::RefCell;
use std::collections::{HashMap, HashSet};
use std::error::Error;
use std::rc::Rc;

use self::rust_base58::{FromBase58, ToBase58};

use base64;
use commands::{Command, CommandExecutor};
use commands::ledger::LedgerCommand;
use commands::utils::check_wallet_and_pool_handles_consistency;
use errors::indy::IndyError;
use errors::common::CommonError;
use errors::wallet::WalletError;
//use services::agent::AgentService;
use services::ledger::LedgerService;
use services::ledger::types::{Reply, GetNymResultData, GetNymReplyResult};
use services::pool::PoolService;
use services::signus::{SignusService, DEFAULT_CRYPTO_TYPE};
use services::signus::types::{Did, Key, Endpoint as SEndpoint};
use services::wallet::WalletService;
use utils::crypto::box_::CryptoBox;
use utils::json::JsonDecodable;
use utils::sequence::SequenceUtils;
use utils::crypto::verkey_builder::build_full_verkey;

pub type AgentConnectCB = Box<Fn(Result<i32, IndyError>) + Send>;
pub type AgentMessageCB = Box<Fn(Result<(i32, String), IndyError>) + Send>;
pub type AgentPrepMsgCB = Box<Fn(Result<Vec<u8>, IndyError>) + Send>;
pub type AgentParseMsgCB = Box<Fn(Result<(Option<String>, Vec<u8>), IndyError>) + Send>;

pub enum AgentCommand {
    PrepMsg(
        i32, // wallet handle
        String, // sender_vk
        String, // recipient_vk
        Vec<u8>, // msg
        AgentPrepMsgCB, // cb
    ),
<<<<<<< HEAD
    PrepAnonymousMsg(
        String, // recipient_vk
        Vec<u8>, // msg
        AgentPrepMsgCB, // cb
    ),
    ParseMsg(
        i32, // wallet handle
        String, // recipient_vk
        Vec<u8>, // msg
        AgentParseMsgCB, // cb
    ),
    Connect(
        i32, // pool handle
        i32, // wallet handle
        String, // sender did
        String, // receiver did
        AgentConnectCB, // connect cb
        AgentMessageCB, // message cb
    ),
    ResumeConnectProcess(
        i32, // cmd handle
        Result<(MyConnectInfo, String /* get DDO result JSON */), IndyError>
    ),
    ConnectAck(
        i32, // cmd handle (eq conn handle)
        Result<i32, CommonError> // conn handle or error
    ),
    CloseConnection(
        i32, // connection handle
        Box<Fn(Result<(), IndyError>) + Send>, // close conn cb
    ),
    CloseConnectionAck(
        i32, // close cmd handle
        Result<(), CommonError>,
    ),
    Listen(
        String, // endpoint
        Box<Fn(Result<i32, IndyError>) + Send>, // listen cb
        Box<Fn(Result<(i32, i32, String, String), IndyError>) + Send>, // connect cb
        AgentMessageCB, // message cb
    ),
    ListenAck(
        i32, // cmd handle (eq listener handle)
        Result<i32, CommonError> // listener handle or error
    ),
    ListenerCheckConnect(
        String, // did
        String, // pk
        i32, // listener handle
        i32, // pool handle
        i32, // wallet handle
    ),
    ListenerResumeCheckConnect(
        i32, // listener handle
        String, // did
        String, // pk
        Result<String, IndyError> // get nym result
    ),
    ListenerOnConnect(
        i32, // listener handle
        Result<(i32, i32, String, String), CommonError>, // (listener handle, new connection handle, sender and receiver did) or error
    ),
    MessageReceived(
        i32, // connection handle
        Result<(i32, String), CommonError> // result for message
    ),
    CloseListener(
        i32, // listener handle
        Box<Fn(Result<(), IndyError>) + Send>, // close listener cb
    ),
    CloseListenerAck(
        i32, // close cmd handle
        Result<(), CommonError>,
    ),
    ListenerAddIdentity(
        i32, // listener handle
        i32, // pool handle
        i32, // wallet handle
        String, // did
        Box<Fn(Result<(), IndyError>) + Send>, // add identity cb
    ),
    ListenerAddIdentityAck(
        i32, // cmd handle
        Result<(), CommonError>,
    ),
    ListenerRmIdentity(
        i32, // listener handle
        i32, // wallet handle
        String, // did
        Box<Fn(Result<(), IndyError>) + Send>, // rm identity cb
    ),
    ListenerRmIdentityAck(
        i32, // cmd handle
        Result<(), CommonError>,
    ),
    Send(
        i32, // connection handle
        Option<String>, // message
        Box<Fn(Result<(), IndyError>) + Send>, // send cb
    ),
    SendAck(
        i32, // send cmd handle
        Result<(), CommonError>,
    )
=======
//    Connect(
//        i32, // pool handle
//        i32, // wallet handle
//        String, // sender did
//        String, // receiver did
//        AgentConnectCB, // connect cb
//        AgentMessageCB, // message cb
//    ),
//    ResumeConnectProcess(
//        i32, // cmd handle
//        Result<(MyConnectInfo, String /* get DDO result JSON */), IndyError>
//    ),
//    ConnectAck(
//        i32, // cmd handle (eq conn handle)
//        Result<i32, CommonError> // conn handle or error
//    ),
//    CloseConnection(
//        i32, // connection handle
//        Box<Fn(Result<(), IndyError>) + Send>, // close conn cb
//    ),
//    CloseConnectionAck(
//        i32, // close cmd handle
//        Result<(), CommonError>,
//    ),
//    Listen(
//        String, // endpoint
//        Box<Fn(Result<i32, IndyError>) + Send>, // listen cb
//        Box<Fn(Result<(i32, i32, String, String), IndyError>) + Send>, // connect cb
//        AgentMessageCB, // message cb
//    ),
//    ListenAck(
//        i32, // cmd handle (eq listener handle)
//        Result<i32, CommonError> // listener handle or error
//    ),
//    ListenerCheckConnect(
//        String, // did
//        String, // pk
//        i32, // listener handle
//        i32, // pool handle
//        i32, // wallet handle
//    ),
//    ListenerResumeCheckConnect(
//        i32, // listener handle
//        String, // did
//        String, // pk
//        Result<String, IndyError> // get nym result
//    ),
//    ListenerOnConnect(
//        i32, // listener handle
//        Result<(i32, i32, String, String), CommonError>, // (listener handle, new connection handle, sender and receiver did) or error
//    ),
//    MessageReceived(
//        i32, // connection handle
//        Result<(i32, String), CommonError> // result for message
//    ),
//    CloseListener(
//        i32, // listener handle
//        Box<Fn(Result<(), IndyError>) + Send>, // close listener cb
//    ),
//    CloseListenerAck(
//        i32, // close cmd handle
//        Result<(), CommonError>,
//    ),
//    ListenerAddIdentity(
//        i32, // listener handle
//        i32, // pool handle
//        i32, // wallet handle
//        String, // did
//        Box<Fn(Result<(), IndyError>) + Send>, // add identity cb
//    ),
//    ListenerAddIdentityAck(
//        i32, // cmd handle
//        Result<(), CommonError>,
//    ),
//    ListenerRmIdentity(
//        i32, // listener handle
//        i32, // wallet handle
//        String, // did
//        Box<Fn(Result<(), IndyError>) + Send>, // rm identity cb
//    ),
//    ListenerRmIdentityAck(
//        i32, // cmd handle
//        Result<(), CommonError>,
//    ),
//    Send(
//        i32, // connection handle
//        Option<String>, // message
//        Box<Fn(Result<(), IndyError>) + Send>, // send cb
//    ),
//    SendAck(
//        i32, // send cmd handle
//        Result<(), CommonError>,
//    )
>>>>>>> 1d1cc8c2
}

pub struct AgentCommandExecutor {
    ledger_service: Rc<LedgerService>,
    pool_service: Rc<PoolService>,
    signus_service: Rc<SignusService>,
    wallet_service: Rc<WalletService>,

    out_connections: RefCell<HashMap<i32, AgentMessageCB>>,
    listeners: RefCell<HashMap<i32, Listener>>,

    listen_callbacks: RefCell<HashMap<i32, (
        Box<Fn(Result<i32, IndyError>) + Send>, // listen cb
        Listener
    )>>,
    add_rm_identity_callbacks: RefCell<HashMap<i32, Box<Fn(Result<(), IndyError>)>>>,
    connect_callbacks: RefCell<HashMap<i32, (AgentConnectCB, AgentMessageCB)>>,
    send_callbacks: RefCell<HashMap<i32, Box<Fn(Result<(), IndyError>)>>>,
    close_callbacks: RefCell<HashMap<i32, Box<Fn(Result<(), IndyError>)>>>,
}

struct Listener {
    on_connect: Box<Fn(Result<(i32, i32, String, String), IndyError>) + Send>,
    on_msg: AgentMessageCB,
    conn_handles: HashSet<i32>,
}

impl AgentCommandExecutor {
    pub fn new(ledger_service: Rc<LedgerService>, pool_service: Rc<PoolService>, signus_service: Rc<SignusService>, wallet_service: Rc<WalletService>) -> AgentCommandExecutor {
        AgentCommandExecutor {
            ledger_service,
            pool_service,
            signus_service,
            wallet_service,
            out_connections: RefCell::new(HashMap::new()),
            listeners: RefCell::new(HashMap::new()),
            listen_callbacks: RefCell::new(HashMap::new()),
            add_rm_identity_callbacks: RefCell::new(HashMap::new()),
            connect_callbacks: RefCell::new(HashMap::new()),
            send_callbacks: RefCell::new(HashMap::new()),
            close_callbacks: RefCell::new(HashMap::new()),
        }
    }

    pub fn execute(&self, agent_cmd: AgentCommand) {
        match agent_cmd {
            AgentCommand::PrepMsg(wallet_handle, sender_vk, recipient_vk, msg, cb) => {
                info!(target: "agent_command_executor", "PrepMsg command received");
                self.prep_msg(wallet_handle, sender_vk, recipient_vk, msg, cb);
            }
<<<<<<< HEAD
            AgentCommand::PrepAnonymousMsg(recipient_vk, msg, cb) => {
                info!(target: "agent_command_executor", "PrepAnonymousMsg command received");
                self.prep_anonymous_msg(recipient_vk, msg, cb);
            }
            AgentCommand::ParseMsg(wallet_handle, recipient_vk, msg, cb) => {
                info!(target: "agent_command_executor", "ParseMsg command received");
                self.parse_msg(wallet_handle, recipient_vk, msg, cb);
            }
            AgentCommand::Connect(pool_handle, wallet_handle, sender_did, receiver_did, connect_cb, message_cb) => {
                info!(target: "agent_command_executor", "Connect command received");
                self.connect(pool_handle, wallet_handle, sender_did, receiver_did, connect_cb, message_cb)
            }
            AgentCommand::ResumeConnectProcess(cmd_id, res) => {
                info!(target: "agent_command_executor", "ResumeConnectProcess command received");
                self.resume_connect_process(cmd_id, res);
            }
            AgentCommand::ConnectAck(cmd_id, res) => {
                info!(target: "agent_command_executor", "ConnectAck command received");
                self.on_connect_ack(cmd_id, res);
            }
            AgentCommand::Listen(endpoint, listen_cb, connect_cb, message_cb) => {
                info!(target: "agent_command_executor", "Listen command received");
                self.listen(endpoint, listen_cb, connect_cb, message_cb);
            }
            AgentCommand::ListenAck(cmd_id, res) => {
                info!(target: "agent_command_executor", "ListenAck command received");
                self.on_listen_ack(cmd_id, res);
            }
            AgentCommand::ListenerCheckConnect(did, pk, listener_handle, pool_handle, wallet_handle) => {
                info!(target: "agent_command_executor", "ListenerCheckConnect command received");
                self.check_connect(did, pk, listener_handle, pool_handle, wallet_handle);
            }
            AgentCommand::ListenerResumeCheckConnect(listener_handle, did, pk, res) => {
                info!(target: "agent_command_executor", "ListenerResumeCheckConnect command received");
                self.resume_check_connect(listener_handle, did, pk, res);
            }
            AgentCommand::ListenerOnConnect(listener_id, res) => {
                info!(target: "agent_command_executor", "ListenerOnConnect command received");
                self.on_client_connected(listener_id, res);
            }
            AgentCommand::MessageReceived(connection_id, res) => {
                info!(target: "agent_command_executor", "ListenerOnConnect command received");
                self.on_message_received(connection_id, res);
            }
            AgentCommand::ListenerAddIdentity(listener_handle, pool_handle, wallet_handle, did, cb) => {
                info!(target: "agent_command_executor", "ListenerAddIdentity command received");
                self.add_identity(listener_handle, pool_handle, wallet_handle, did, cb);
            }
            AgentCommand::ListenerAddIdentityAck(cmd_id, res) => {
                info!(target: "agent_command_executor", "ListenerAddIdentityAck command received");
                self.on_add_rm_identity_ack(cmd_id, res);
            }
            AgentCommand::ListenerRmIdentity(listener_handle, wallet_handle, did, cb) => {
                info!(target: "agent_command_executor", "ListenerRmIdentity command received");
                self.rm_identity(listener_handle, wallet_handle, did, cb);
            }
            AgentCommand::ListenerRmIdentityAck(cmd_id, res) => {
                info!(target: "agent_command_executor", "ListenerRmIdentityAck command received");
                self.on_add_rm_identity_ack(cmd_id, res);
            }
            AgentCommand::Send(connection_id, msg, cb) => {
                info!(target: "agent_command_executor", "Send command received");
                self.send(connection_id, msg, cb)
            }
            AgentCommand::SendAck(cmd_id, res) => {
                info!(target: "agent_command_executor", "SendAck command received");
                self.on_send_ack(cmd_id, res);
            }
            AgentCommand::CloseConnection(connection_id, cb) => {
                info!(target: "agent_command_executor", "CloseConnection command received");
                self.close_connection_or_listener(connection_id, cb, false)
            }
            AgentCommand::CloseConnectionAck(cmd_id, res) => {
                info!(target: "agent_command_executor", "CloseConnectionAck command received");
                self.on_close_connection_ack(cmd_id, res);
            }
            AgentCommand::CloseListener(listener_id, cb) => {
                info!(target: "agent_command_executor", "CloseListener command received");
                self.close_connection_or_listener(listener_id, cb, true)
            }
            AgentCommand::CloseListenerAck(cmd_id, res) => {
                info!(target: "agent_command_executor", "CloseListenerAck command received");
                self.on_close_listener_ack(cmd_id, res);
            }
=======
//            AgentCommand::Connect(pool_handle, wallet_handle, sender_did, receiver_did, connect_cb, message_cb) => {
//                info!(target: "agent_command_executor", "Connect command received");
//                self.connect(pool_handle, wallet_handle, sender_did, receiver_did, connect_cb, message_cb)
//            }
//            AgentCommand::ResumeConnectProcess(cmd_id, res) => {
//                info!(target: "agent_command_executor", "ResumeConnectProcess command received");
//                self.resume_connect_process(cmd_id, res);
//            }
//            AgentCommand::ConnectAck(cmd_id, res) => {
//                info!(target: "agent_command_executor", "ConnectAck command received");
//                self.on_connect_ack(cmd_id, res);
//            }
//            AgentCommand::Listen(endpoint, listen_cb, connect_cb, message_cb) => {
//                info!(target: "agent_command_executor", "Listen command received");
//                self.listen(endpoint, listen_cb, connect_cb, message_cb);
//            }
//            AgentCommand::ListenAck(cmd_id, res) => {
//                info!(target: "agent_command_executor", "ListenAck command received");
//                self.on_listen_ack(cmd_id, res);
//            }
//            AgentCommand::ListenerCheckConnect(did, pk, listener_handle, pool_handle, wallet_handle) => {
//                info!(target: "agent_command_executor", "ListenerCheckConnect command received");
//                self.check_connect(did, pk, listener_handle, pool_handle, wallet_handle);
//            }
//            AgentCommand::ListenerResumeCheckConnect(listener_handle, did, pk, res) => {
//                info!(target: "agent_command_executor", "ListenerResumeCheckConnect command received");
//                self.resume_check_connect(listener_handle, did, pk, res);
//            }
//            AgentCommand::ListenerOnConnect(listener_id, res) => {
//                info!(target: "agent_command_executor", "ListenerOnConnect command received");
//                self.on_client_connected(listener_id, res);
//            }
//            AgentCommand::MessageReceived(connection_id, res) => {
//                info!(target: "agent_command_executor", "ListenerOnConnect command received");
//                self.on_message_received(connection_id, res);
//            }
//            AgentCommand::ListenerAddIdentity(listener_handle, pool_handle, wallet_handle, did, cb) => {
//                info!(target: "agent_command_executor", "ListenerAddIdentity command received");
//                self.add_identity(listener_handle, pool_handle, wallet_handle, did, cb);
//            }
//            AgentCommand::ListenerAddIdentityAck(cmd_id, res) => {
//                info!(target: "agent_command_executor", "ListenerAddIdentityAck command received");
//                self.on_add_rm_identity_ack(cmd_id, res);
//            }
//            AgentCommand::ListenerRmIdentity(listener_handle, wallet_handle, did, cb) => {
//                info!(target: "agent_command_executor", "ListenerRmIdentity command received");
//                self.rm_identity(listener_handle, wallet_handle, did, cb);
//            }
//            AgentCommand::ListenerRmIdentityAck(cmd_id, res) => {
//                info!(target: "agent_command_executor", "ListenerRmIdentityAck command received");
//                self.on_add_rm_identity_ack(cmd_id, res);
//            }
//            AgentCommand::Send(connection_id, msg, cb) => {
//                info!(target: "agent_command_executor", "Send command received");
//                self.send(connection_id, msg, cb)
//            }
//            AgentCommand::SendAck(cmd_id, res) => {
//                info!(target: "agent_command_executor", "SendAck command received");
//                self.on_send_ack(cmd_id, res);
//            }
//            AgentCommand::CloseConnection(connection_id, cb) => {
//                info!(target: "agent_command_executor", "CloseConnection command received");
//                self.close_connection_or_listener(connection_id, cb, false)
//            }
//            AgentCommand::CloseConnectionAck(cmd_id, res) => {
//                info!(target: "agent_command_executor", "CloseConnectionAck command received");
//                self.on_close_connection_ack(cmd_id, res);
//            }
//            AgentCommand::CloseListener(listener_id, cb) => {
//                info!(target: "agent_command_executor", "CloseListener command received");
//                self.close_connection_or_listener(listener_id, cb, true)
//            }
//            AgentCommand::CloseListenerAck(cmd_id, res) => {
//                info!(target: "agent_command_executor", "CloseListenerAck command received");
//                self.on_close_listener_ack(cmd_id, res);
//            }
>>>>>>> 1d1cc8c2
        }
    }

    fn prep_msg(&self, wallet_handle: i32, sender_vk: String, recipient_vk: String, msg: Vec<u8>,
                cb: AgentPrepMsgCB) {
        let sender_key_json = self.wallet_service.get(wallet_handle, &format!("key::{}", sender_vk));
        if sender_key_json.is_err() {
            return cb(Err(IndyError::WalletError(WalletError::NotFound(format!("Key not found")))));
        }
        let sender_key_json = sender_key_json.unwrap();

        let sender_key = Key::from_json(&sender_key_json);
        if sender_key.is_err() {
            return cb(Err(IndyError::CommonError(CommonError::InvalidState(format!("Invalid Key json")))));
        }
        let sender_key: Key = sender_key.unwrap();

        cb(self.signus_service.encrypt(&sender_key, &recipient_vk, msg.as_slice())
            .and_then(|(msg, nonce)| {
                let msg: serde_json::Value = json!({
                    "auth": true,
                    "nonce": base64::encode(nonce.as_slice()),
                    "msg": base64::encode(msg.as_slice()),
                    "sender": sender_vk,
                });
                let msg = serde_json::to_string(&msg).unwrap();
                self.signus_service.encrypt_sealed(&recipient_vk, msg.as_bytes())
            })
            .map_err(IndyError::SignusError))
    }

    fn prep_anonymous_msg(&self, recipient_vk: String, msg: Vec<u8>,
                          cb: AgentPrepMsgCB) {
        let msg: serde_json::Value = json!({
            "auth": false,
            "msg": base64::encode(msg.as_slice()),
        });
        let msg = serde_json::to_string(&msg).unwrap();
        cb(self.signus_service
            .encrypt_sealed_by_keys(&recipient_vk, DEFAULT_CRYPTO_TYPE, msg.as_bytes())
            .map_err(IndyError::SignusError))
    }

    fn parse_msg(&self, wallet_handle: i32, recipient_vk: String, msg: Vec<u8>,
                 cb: AgentParseMsgCB) {
        //FIXME work with keys, not my_did
        let my_did_json = self.wallet_service.get(wallet_handle, &format!("my_did::{}", recipient_vk));
        if my_did_json.is_err() {
            return cb(Err(IndyError::WalletError(WalletError::NotFound(format!("My Did not found")))));
        }
        let my_did_json = my_did_json.unwrap();

        let my_did = MyDid::from_json(&my_did_json);
        if my_did.is_err() {
            return cb(Err(IndyError::CommonError(CommonError::InvalidState(format!("Invalid my did json")))));
        }
        let my_did: MyDid = my_did.unwrap();
        //FIXME ^^^
        cb(self._parse_msg(&my_did, msg.as_slice()))
    }

    fn _parse_msg(&self, my_did: &MyDid, msg: &[u8]) -> Result<(Option<String>, Vec<u8>), IndyError> {
        let decrypted_msg = self.signus_service
            .decrypt_sealed(my_did, msg)
            .map_err(map_err_trace!())?;

        #[derive(Deserialize)]
        struct DecryptedMsg {
            msg: String,
            authorized: bool,
            sender: Option<String>,
            nonce: Option<String>,
        }
        let parsed_msg: DecryptedMsg = serde_json::from_slice(decrypted_msg.as_slice())
            .map_err(|err| CommonError::InvalidStructure(format!("Can't determine internal msg format: {:?}", err)))
            .map_err(map_err_trace!())?;

        let internal_msg: Vec<u8> = base64::decode(&parsed_msg.msg)
            .map_err(|err| CommonError::InvalidStructure(format!("Can't decode internal msg filed from base64 {}", err)))
            .map_err(map_err_trace!())?;

        if !parsed_msg.authorized && parsed_msg.sender.is_none() && parsed_msg.nonce.is_none() {
            Ok((None, internal_msg))
        } else if let (&Some(ref sender), &Some(ref nonce)) = (&parsed_msg.sender, &parsed_msg.nonce) {
            let nonce: Vec<u8> = base64::decode(nonce)
                .map_err(|err| CommonError::InvalidStructure(format!("Can't decode nonce from base64 {}", err)))
                .map_err(map_err_trace!())?;
            let decrypted_intenal_msg = self.signus_service
                .decrypt_by_keys(&my_did.sk, &sender, DEFAULT_CRYPTO_TYPE,
                                 internal_msg.as_slice(), nonce.as_slice())
                .map_err(map_err_trace!())?;
            Ok((parsed_msg.sender.clone(), decrypted_intenal_msg))
        } else {
            Err(IndyError::CommonError(CommonError::InvalidStructure(
                format!("Invalid internal msg format: authorized {}, sender is some {}, nonce is some {}",
                        parsed_msg.authorized, parsed_msg.sender.is_some(), parsed_msg.nonce.is_some()))))
        }
    }

//    fn connect(&self, pool_handle: i32, wallet_handle: i32,
//               sender_did: String, receiver_did: String,
//               connect_cb: AgentConnectCB, message_cb: AgentMessageCB) {
//        match self.get_connection_info_local(wallet_handle, &sender_did, &receiver_did) {
//            Ok(info) => match info {
//                (my_info, Some(info)) => self.do_connect(my_info, info, connect_cb, message_cb),
//                (my_info, None) => self.request_connection_info_from_ledger(pool_handle,
//                                                                            wallet_handle,
//                                                                            my_info,
//                                                                            connect_cb, message_cb),
//            },
//            Err(err) => connect_cb(Err(err))
//        }
//    }
//
//    fn do_connect(&self, my_info: MyConnectInfo, info: ConnectInfo,
//                  connect_cb: AgentConnectCB, message_cb: AgentMessageCB) {
//        debug!("AgentCommandExecutor::connect try to service.connect with {:?}", info);
//        let result = self.agent_service
//            .connect(my_info.sender_did.as_str(), my_info.receiver_did.as_str(),
//                     my_info.secret_key.as_str(), my_info.public_key.as_str(),
//                     info.endpoint.as_str(), info.server_key.as_str())
//            .map_err(From::from)
//            .and_then(|conn_handle| {
//                match self.connect_callbacks.try_borrow_mut() {
//                    Ok(cbs) => Ok((cbs, conn_handle)),
//                    Err(err) => Err(IndyError::CommonError(CommonError::InvalidState(err.description().to_string()))),
//                }
//            });
//        match result {
//            Err(err) => { connect_cb(Err(err).map_err(map_err_err!())); }
//            Ok((mut cbs, handle)) => { cbs.insert(handle, (connect_cb, message_cb)); /* TODO check if map contains same key */ }
//        };
//    }
//
//    fn resume_connect_process(&self, cmd_id: i32, res: Result<(MyConnectInfo, String), IndyError>) {
//        let cbs = self.connect_callbacks.borrow_mut().remove(&cmd_id);
//        if let Some((connect_cb, on_msg)) = cbs {
//            let res = res.and_then(|(my_info, attrib_resp_json)| -> Result<(MyConnectInfo, ConnectInfo), IndyError> {
//                let attrib_resp: serde_json::Value = serde_json::from_str(attrib_resp_json.as_str()).map_err(|err|
//                    CommonError::InvalidStructure(
//                        format!("Can't parse get ATTRIB response json {}", err.description())))?; // TODO change error type?
//                let attrib_data_json = attrib_resp["result"]["data"].as_str().ok_or(
//                    CommonError::InvalidStructure(
//                        format!("Can't parse get ATTRIB response - sub-field result.data not found: {}", attrib_resp_json)))?; // TODO
//                let attrib_data: AttribData = AttribData::from_json(attrib_data_json).map_err(|err|
//                    CommonError::InvalidStructure(
//                        format!("Can't parse get ATTRIB response data {}", err.description())))?; // TODO
//                let conn_info = ConnectInfo {
//                    endpoint: attrib_data.endpoint.ha,
//                    server_key: attrib_data.endpoint.verkey,
//                };
//                Ok((my_info, conn_info))
//            });
//            match res {
//                Ok((my_info, conn_info)) => self.do_connect(my_info, conn_info, connect_cb, on_msg),
//                Err(err) => connect_cb(Err(err).map_err(map_err_trace!()))
//            }
//        } else {
//            error!("Can't handle ResumeConnectProcess cmd - callback not found for {}", cmd_id);
//        }
//    }
//
//    fn get_connection_info_local(&self, wallet_handle: i32, sender_did: &String, receiver_did: &String)
//                                 -> Result<(MyConnectInfo, Option<ConnectInfo>), IndyError> {
//        let my_did_json = self.wallet_service.get(wallet_handle, &format!("my_did::{}", sender_did))?;
//        let my_did: Did = Did::from_json(&my_did_json)
//            .map_err(|_| CommonError::InvalidState((format!("Invalid my did json"))))?;
//
//        let my_key_json = self.wallet_service.get(wallet_handle, &format!("my_did::{}", my_did.verkey))?;
//        let my_key: Key = Key::from_json(&my_did_json)
//            .map_err(|_| CommonError::InvalidState((format!("Invalid my key json"))))?;
//
//        let my_secret_key = CryptoBox::sk_to_curve25519(&my_key.signkey).unwrap().to_base58();
//        let my_public_key = CryptoBox::vk_to_curve25519(&my_key.verkey).unwrap().to_base58();
//
//        let my_connect_info = MyConnectInfo {
//            sender_did: sender_did.clone(),
//            receiver_did: receiver_did.clone(),
//            secret_key: my_secret_key,
//            public_key: my_public_key,
//        };
//
//        let their_did_json = self.wallet_service.get_not_expired(wallet_handle, &format!("their_did::{}", receiver_did));
//        let their_did_json = if let Ok(their_did_json) = their_did_json {
//            their_did_json
//        } else {
//            /* TODO match Ok/NotFound/OtherErr ? */
//            return Ok((my_connect_info, None));
//        };
//
//        let their_did: Did = Did::from_json(&their_did_json)
//            .map_err(|_| CommonError::InvalidState((format!("Invalid their did json"))))?;
//
//        let their_endpoint_json = self.wallet_service.get_not_expired(wallet_handle, &format!("endpoint::{}", receiver_did));
//        let their_endpoint_json = if let Ok(their_endpoint_json) = their_endpoint_json {
//            their_endpoint_json
//        } else {
//            /* TODO match Ok/NotFound/OtherErr ? */
//            return Ok((my_connect_info, None));
//        };
//
//        let their_endpoint: Endpoint = Endpoint::from_json(&their_endpoint_json)
//            .map_err(|_| CommonError::InvalidState((format!("Invalid their endpoint json"))))?;
//
//
//        if let Some(endpoint) = their_endpoint {
//            Ok((my_connect_info,
//                Some(ConnectInfo {
//                    endpoint: endpoint.ha,
//                    server_key: CryptoBox::vk_to_curve25519(&endpoint.verkey).unwrap().to_base58(),
//                })))
//        } else {
//            Ok((my_connect_info, None))
//        }
//    }
//
//    fn request_connection_info_from_ledger(&self, pool_handle: i32, wallet_handle: i32,
//                                           my_conn_info: MyConnectInfo,
//                                           connect_cb: AgentConnectCB, message_cb: AgentMessageCB) {
//        check_wallet_and_pool_handles_consistency!(self.wallet_service, self.pool_service, wallet_handle, pool_handle, connect_cb);
//        let attrib_request = match self.ledger_service
//            .build_get_attrib_request(my_conn_info.sender_did.as_str(), /* TODO use DDO request */
//                                      my_conn_info.receiver_did.as_str(),
//                                      "endpoint") {
//            Ok(attrib_request) => attrib_request,
//            Err(err) => {
//                return connect_cb(Err(IndyError::from(err)));
//            }
//        };
//        let cmd_id = SequenceUtils::get_next_id();
//        self.connect_callbacks.borrow_mut().insert(cmd_id, (connect_cb, message_cb));
//        CommandExecutor::instance().send(Command::Ledger(LedgerCommand::SignAndSubmitRequest(
//            pool_handle, wallet_handle, my_conn_info.sender_did.clone(), attrib_request.to_string(),
//            Box::new(move |res: Result<String, IndyError>| {
//                let res = res.map(|attrib_resp| { (my_conn_info.clone(), attrib_resp) });
//                CommandExecutor::instance().send(Command::Agent(
//                    AgentCommand::ResumeConnectProcess(cmd_id, res))).unwrap();
//            })))).unwrap();
//    }
//
//    fn on_connect_ack(&self, cmd_id: i32, res: Result<i32, CommonError>) {
//        if let Some(cbs) = self.connect_callbacks.borrow_mut().remove(&cmd_id) {
//            if let &Ok(conn_handle) = &res {
//                self.out_connections.borrow_mut().insert(conn_handle, cbs.1); /* TODO check insert result */
//            }
//            cbs.0(res.map_err(map_err_err!()).map_err(From::from));
//        } else {
//            error!("Can't handle ConnectAck cmd - callback not found for {}", cmd_id);
//            return;
//        }
//    }
//
//    fn listen(&self, endpoint: String,
//              listen_cb: Box<Fn(Result<i32, IndyError>) + Send>,
//              connect_cb: Box<Fn(Result<(i32, i32, String, String), IndyError>) + Send>,
//              message_cb: AgentMessageCB) {
//        let result = self.agent_service
//            .listen(endpoint.as_str())
//            .and_then(|cmd_id| {
//                match self.listen_callbacks.try_borrow_mut() {
//                    Ok(cbs) => Ok((cbs, cmd_id)),
//                    Err(err) => Err(CommonError::InvalidState(err.description().to_string())),
//                }
//            });
//        match result {
//            Err(err) => listen_cb(Err(From::from(err)).map_err(map_err_err!())),
//            Ok((mut cbs, handle)) => {
//                cbs.insert(handle, (listen_cb,
//                                    Listener {
//                                        on_connect: connect_cb,
//                                        on_msg: message_cb,
//                                        conn_handles: HashSet::new()
//                                    })); /* TODO check if map contains same key */
//            }
//        };
//    }
//
//    fn on_listen_ack(&self, cmd_id: i32, res: Result<i32, CommonError>) {
//        if let Some(cbs) = self.listen_callbacks.borrow_mut().remove(&cmd_id) {
//            if let Ok(listener_handle) = res {
//                self.listeners.borrow_mut().insert(listener_handle, cbs.1);
//            }
//            cbs.0(res.map_err(map_err_err!()).map_err(From::from))
//        } else {
//            error!("Can't handle ListenAck cmd - callback not found for {}", cmd_id);
//        }
//    }
//
//    fn on_client_connected(&self, listener_id: i32, res: Result<(i32, i32, String, String), CommonError>) {
//        if let Some(mut cbs) = self.listeners.borrow_mut().get_mut(&listener_id) {
//            if let Ok((_, connection_handle, _, _)) = res {
//                cbs.conn_handles.insert(connection_handle);
//            }
//            (cbs.on_connect)(res.map_err(map_err_err!()).map_err(From::from));
//        } else {
//            error!("Can't handle ListenerOnConnect cmd - callback not found for {}", listener_id);
//        }
//    }
//
//    fn on_message_received(&self, connection_id: i32, res: Result<(i32, String), CommonError>) {
//        let listeners = self.listeners.borrow();
//        let out_connections = self.out_connections.borrow();
//        let cb = match listeners.iter().find(|&(_, listener)| listener.conn_handles.contains(&connection_id)) {
//            Some((_, listener)) => Some(&listener.on_msg),
//            None => out_connections.get(&connection_id),
//        };
//        if let Some(cb) = cb {
//            cb(res.map_err(From::from));
//        } else {
//            error!("Can't handle MessageReceived cmd - callback not found for {}", connection_id);
//        }
//    }
//
//    fn check_connect(&self, did: String, pk: String, listener_handle: i32, pool_handle: i32, wallet_handle: i32) {
//        trace!("check_connect >> for did {}, pk {}, listener_handle {}, pool_handle {}, wallet_handle {}", did, pk, listener_handle, pool_handle, wallet_handle);
//        if let Ok(Some(actual_pk)) = self.get_info_for_check_connect(did.clone(), wallet_handle) {
//            self.do_check_connect(listener_handle, did.as_str(), pk.as_str(), Some(actual_pk.as_str()));
//        } else {
//            self.request_check_connect_info_from_ledger(pool_handle, wallet_handle, listener_handle, did.clone(), pk.clone())
//                .unwrap_or_else(|_| self.do_check_connect(listener_handle, did.as_str(), pk.as_str(), None));
//        }
//    }
//
//    fn resume_check_connect(&self, listener_handle: i32, did: String, pk: String, res: Result<String, IndyError>) {
//        trace!("resume_check_connect >> listener {}, did {}, pk {}, res {:?}", listener_handle, did, pk, res);
//        let res = res.and_then(|get_nym_response| -> Result<String, IndyError> {
//            let get_nym_response: Reply<GetNymReplyResult> = Reply::from_json(&get_nym_response)
//                .map_err(map_err_trace!())
//                .map_err(|_| CommonError::InvalidState(format!("Invalid their did json")))?;
//
//            let gen_nym_result_data: GetNymResultData = GetNymResultData::from_json(&get_nym_response.result.data)
//                .map_err(map_err_trace!())
//                .map_err(|_| CommonError::InvalidState(format!("Invalid their did json")))?;
//
//            trace!("parsed get_nym_result_data {:?}", gen_nym_result_data);
//
//            // TODO: FIXME: It will not work with crypto type suffix
//            let verkey = build_full_verkey(&gen_nym_result_data.dest, &gen_nym_result_data.verkey)
//                .unwrap()
//                .from_base58()
//                .unwrap();
//
//            let pk = CryptoBox::vk_to_curve25519(&verkey).unwrap().to_base58();
//
//            Ok(pk)
//        });
//        self.do_check_connect(listener_handle, did.as_str(), pk.as_str(), res.ok().as_ref().map(String::as_str));
//    }
//
//    fn do_check_connect(&self, listener_handle: i32, did: &str, received_pk: &str, actual_pk: Option<&str>) {
//        let check_result = actual_pk.ok_or(())
//            .and_then(|actual_pk| _base58_to_z85(actual_pk)
//                .map_err(map_err_trace!()).map_err(|_| ()))
//            .map(|pk| pk.eq(&received_pk))
//            .unwrap_or(false);
//
//        self.agent_service.on_connect_checked(listener_handle, did, check_result).unwrap();
//    }
//
//    fn get_info_for_check_connect(&self, did: String, wallet_handle: i32) -> Result<Option<String>, IndyError> {
//        let td_json = self.wallet_service.get(wallet_handle, format!("their_did::{}", did).as_str())?;
//        let td: Did = Did::from_json(td_json.as_str()).unwrap();
//        Ok(Some(CryptoBox::vk_to_curve25519(&td.verkey).unwrap().to_base58()))
//    }
//
//    fn request_check_connect_info_from_ledger(&self, pool_handle: i32, wallet_handle: i32, listener_handle: i32, did: String, pk: String) -> Result<(), IndyError> {
//        check_wallet_and_pool_handles_consistency(self.wallet_service.clone(), self.pool_service.clone(), wallet_handle, pool_handle)?;
//        let get_nym_request = match self.ledger_service
//            .build_get_nym_request(did.as_str() /* TODO receiver did */, did.as_str()) {
//            Ok(get_nym_request) => get_nym_request,
//            Err(err) => return Err(IndyError::from(err))
//        };
//
//        CommandExecutor::instance().send(Command::Ledger(LedgerCommand::SubmitRequest(
//            pool_handle, get_nym_request.to_string(),
//            Box::new(move |res: Result<String, IndyError>| {
//                CommandExecutor::instance().send(Command::Agent(
//                    AgentCommand::ListenerResumeCheckConnect(listener_handle, did.clone(), pk.clone(), res))).unwrap();
//            })))).unwrap();
//
//        Ok(())
//    }
//
//    fn add_identity(&self, listener_handle: i32, pool_handle: i32, wallet_handle: i32, did: String,
//                    cb: Box<Fn(Result<(), IndyError>)>) {
//        let result = self.get_mydid_from_wallet(wallet_handle, did.as_str())
//            .and_then(|my_did: Did| {
//                self.agent_service.add_identity(listener_handle, did.as_str(), pool_handle, wallet_handle, my_did.sk.as_str(), my_did.pk.as_str()).map_err(IndyError::from)
//            })
//
//            .and_then(|cmd_id| {
//                match self.add_rm_identity_callbacks.try_borrow_mut() {
//                    Ok(cbs) => Ok((cbs, cmd_id)),
//                    Err(err) => Err(IndyError::CommonError(CommonError::InvalidState(err.description().to_string()))),
//                }
//            });
//
//        match result {
//            Ok((mut cbs, cmd_id)) => { cbs.insert(cmd_id, cb); /* TODO check if map contains same key */ }
//            Err(err) => cb(Err(err).map_err(map_err_err!())),
//        }
//    }
//
//    fn rm_identity(&self, listener_handle: i32, wallet_handle: i32, did: String,
//                   cb: Box<Fn(Result<(), IndyError>)>) {
//        let result = self.get_mydid_from_wallet(wallet_handle, did.as_str())
//            .and_then(|my_did: MyDid|
//                self.agent_service.rm_identity(listener_handle, did.as_str(), my_did.pk.as_str()).map_err(IndyError::from))
//
//            .and_then(|cmd_id| {
//                match self.add_rm_identity_callbacks.try_borrow_mut() {
//                    Ok(cbs) => Ok((cbs, cmd_id)),
//                    Err(err) => Err(IndyError::CommonError(CommonError::InvalidState(err.description().to_string()))),
//                }
//            });
//
//        match result {
//            Ok((mut cbs, cmd_id)) => { cbs.insert(cmd_id, cb); /* TODO check if map contains same key */ }
//            Err(err) => cb(Err(err).map_err(map_err_err!())),
//        }
//    }
//
//    fn get_mydid_from_wallet(&self, wallet_handle: i32, did: &str) -> Result<Did, IndyError> {
//        self.wallet_service
//            .get(wallet_handle, format!("my_did::{}", did).as_str())
//            .map_err(IndyError::from)
//            .and_then(|my_did_json|
//                Did::from_json(my_did_json.as_str())
//                    .map_err(|_| IndyError::CommonError(CommonError::InvalidState((format!("Invalid my did json"))))))
//    }
//
//    fn on_add_rm_identity_ack(&self, cmd_id: i32, res: Result<(), CommonError>) {
//        match self.add_rm_identity_callbacks.borrow_mut().remove(&cmd_id) {
//            Some(cb) => cb(res.map_err(From::from)),
//            None => error!("Can't handle add/rm identity ack cmd - callback not found for {}", cmd_id),
//        };
//    }
//
//    fn send(&self, conn_id: i32, msg: Option<String>, cb: Box<Fn(Result<(), IndyError>)>) {
//        let result = self.agent_service
//            .send(conn_id, msg.as_ref().map(String::as_str))
//            .and_then(|cmd_id| {
//                match self.send_callbacks.try_borrow_mut() {
//                    Ok(cbs) => Ok((cbs, cmd_id)),
//                    Err(err) => Err(CommonError::InvalidState(err.description().to_string())),
//                }
//            });
//        match result {
//            Ok((mut cbs, cmd_id)) => { cbs.insert(cmd_id, cb); /* TODO check if map contains same key */ }
//            Err(err) => cb(Err(From::from(err)).map_err(map_err_err!())),
//        }
//    }
//
//    fn on_send_ack(&self, cmd_id: i32, res: Result<(), CommonError>) {
//        match self.send_callbacks.borrow_mut().remove(&cmd_id) {
//            Some(cb) => cb(res.map_err(From::from)),
//            None => error!("Can't handle SendAck cmd - callback not found for {}", cmd_id),
//        };
//    }
//
//    fn close_connection_or_listener(&self, handle: i32, cb: Box<Fn(Result<(), IndyError>)>, close_listener: bool) {
//        let result = self.agent_service
//            .close_connection_or_listener(handle, close_listener)
//            .and_then(|cmd_id| {
//                match self.close_callbacks.try_borrow_mut() {
//                    Ok(cbs) => Ok((cbs, cmd_id)),
//                    Err(err) => Err(CommonError::InvalidState(err.description().to_string())),
//                }
//            });
//        match result {
//            Ok((mut cbs, cmd_id)) => { cbs.insert(cmd_id, cb); /* TODO check if map contains same key */ }
//            Err(err) => cb(Err(From::from(err))),
//        }
//    }
//
//    fn on_close_connection_ack(&self, cmd_id: i32, res: Result<(), CommonError>) {
//        match self.close_callbacks.borrow_mut().remove(&cmd_id) {
//            Some(cb) => cb(res.map_err(From::from)),
//            None => error!("Can't handle CloseConnectionAck cmd - not found callback for {}", cmd_id)
//        };
//    }
//
//    fn on_close_listener_ack(&self, cmd_id: i32, res: Result<(), CommonError>) {
//        match self.close_callbacks.borrow_mut().remove(&cmd_id) {
//            Some(cb) => cb(res.map_err(From::from)),
//            None => error!("Can't handle CloseListenerAck cmd - not found callback for {}", cmd_id)
//        };
//    }
//}
//
//fn _base58_to_z85(str: &str) -> Result<String, CommonError> {
//    str.from_base58()
//        .map_err(|err| CommonError::InvalidStructure(format!("Can't decode base58: {}", err)))
//        .and_then(|bytes: Vec<u8>| {
//            zmq::z85_encode(bytes.as_slice())
//                .map_err(|err| CommonError::InvalidStructure(format!("Can't encode to z85: {}", err)))
//        })
}
//
//#[derive(Debug, Clone)]
//pub struct MyConnectInfo {
//    sender_did: String,
//    receiver_did: String,
//    secret_key: String,
//    public_key: String,
//}
//
//#[derive(Debug)]
//pub struct ConnectInfo {
//    //TODO push to public service structure and use in service calls?
//    server_key: String,
//    endpoint: String,
//}
//
//#[derive(Deserialize)]
//struct Endpoint {
//    verkey: String,
//    ha: String,
//}
//
//#[derive(Deserialize)]
//struct AttribData {
//    endpoint: Endpoint,
//}
//
//impl<'a> JsonDecodable<'a> for AttribData {}<|MERGE_RESOLUTION|>--- conflicted
+++ resolved
@@ -41,7 +41,6 @@
         Vec<u8>, // msg
         AgentPrepMsgCB, // cb
     ),
-<<<<<<< HEAD
     PrepAnonymousMsg(
         String, // recipient_vk
         Vec<u8>, // msg
@@ -53,100 +52,6 @@
         Vec<u8>, // msg
         AgentParseMsgCB, // cb
     ),
-    Connect(
-        i32, // pool handle
-        i32, // wallet handle
-        String, // sender did
-        String, // receiver did
-        AgentConnectCB, // connect cb
-        AgentMessageCB, // message cb
-    ),
-    ResumeConnectProcess(
-        i32, // cmd handle
-        Result<(MyConnectInfo, String /* get DDO result JSON */), IndyError>
-    ),
-    ConnectAck(
-        i32, // cmd handle (eq conn handle)
-        Result<i32, CommonError> // conn handle or error
-    ),
-    CloseConnection(
-        i32, // connection handle
-        Box<Fn(Result<(), IndyError>) + Send>, // close conn cb
-    ),
-    CloseConnectionAck(
-        i32, // close cmd handle
-        Result<(), CommonError>,
-    ),
-    Listen(
-        String, // endpoint
-        Box<Fn(Result<i32, IndyError>) + Send>, // listen cb
-        Box<Fn(Result<(i32, i32, String, String), IndyError>) + Send>, // connect cb
-        AgentMessageCB, // message cb
-    ),
-    ListenAck(
-        i32, // cmd handle (eq listener handle)
-        Result<i32, CommonError> // listener handle or error
-    ),
-    ListenerCheckConnect(
-        String, // did
-        String, // pk
-        i32, // listener handle
-        i32, // pool handle
-        i32, // wallet handle
-    ),
-    ListenerResumeCheckConnect(
-        i32, // listener handle
-        String, // did
-        String, // pk
-        Result<String, IndyError> // get nym result
-    ),
-    ListenerOnConnect(
-        i32, // listener handle
-        Result<(i32, i32, String, String), CommonError>, // (listener handle, new connection handle, sender and receiver did) or error
-    ),
-    MessageReceived(
-        i32, // connection handle
-        Result<(i32, String), CommonError> // result for message
-    ),
-    CloseListener(
-        i32, // listener handle
-        Box<Fn(Result<(), IndyError>) + Send>, // close listener cb
-    ),
-    CloseListenerAck(
-        i32, // close cmd handle
-        Result<(), CommonError>,
-    ),
-    ListenerAddIdentity(
-        i32, // listener handle
-        i32, // pool handle
-        i32, // wallet handle
-        String, // did
-        Box<Fn(Result<(), IndyError>) + Send>, // add identity cb
-    ),
-    ListenerAddIdentityAck(
-        i32, // cmd handle
-        Result<(), CommonError>,
-    ),
-    ListenerRmIdentity(
-        i32, // listener handle
-        i32, // wallet handle
-        String, // did
-        Box<Fn(Result<(), IndyError>) + Send>, // rm identity cb
-    ),
-    ListenerRmIdentityAck(
-        i32, // cmd handle
-        Result<(), CommonError>,
-    ),
-    Send(
-        i32, // connection handle
-        Option<String>, // message
-        Box<Fn(Result<(), IndyError>) + Send>, // send cb
-    ),
-    SendAck(
-        i32, // send cmd handle
-        Result<(), CommonError>,
-    )
-=======
 //    Connect(
 //        i32, // pool handle
 //        i32, // wallet handle
@@ -240,7 +145,6 @@
 //        i32, // send cmd handle
 //        Result<(), CommonError>,
 //    )
->>>>>>> 1d1cc8c2
 }
 
 pub struct AgentCommandExecutor {
@@ -291,7 +195,6 @@
                 info!(target: "agent_command_executor", "PrepMsg command received");
                 self.prep_msg(wallet_handle, sender_vk, recipient_vk, msg, cb);
             }
-<<<<<<< HEAD
             AgentCommand::PrepAnonymousMsg(recipient_vk, msg, cb) => {
                 info!(target: "agent_command_executor", "PrepAnonymousMsg command received");
                 self.prep_anonymous_msg(recipient_vk, msg, cb);
@@ -300,83 +203,6 @@
                 info!(target: "agent_command_executor", "ParseMsg command received");
                 self.parse_msg(wallet_handle, recipient_vk, msg, cb);
             }
-            AgentCommand::Connect(pool_handle, wallet_handle, sender_did, receiver_did, connect_cb, message_cb) => {
-                info!(target: "agent_command_executor", "Connect command received");
-                self.connect(pool_handle, wallet_handle, sender_did, receiver_did, connect_cb, message_cb)
-            }
-            AgentCommand::ResumeConnectProcess(cmd_id, res) => {
-                info!(target: "agent_command_executor", "ResumeConnectProcess command received");
-                self.resume_connect_process(cmd_id, res);
-            }
-            AgentCommand::ConnectAck(cmd_id, res) => {
-                info!(target: "agent_command_executor", "ConnectAck command received");
-                self.on_connect_ack(cmd_id, res);
-            }
-            AgentCommand::Listen(endpoint, listen_cb, connect_cb, message_cb) => {
-                info!(target: "agent_command_executor", "Listen command received");
-                self.listen(endpoint, listen_cb, connect_cb, message_cb);
-            }
-            AgentCommand::ListenAck(cmd_id, res) => {
-                info!(target: "agent_command_executor", "ListenAck command received");
-                self.on_listen_ack(cmd_id, res);
-            }
-            AgentCommand::ListenerCheckConnect(did, pk, listener_handle, pool_handle, wallet_handle) => {
-                info!(target: "agent_command_executor", "ListenerCheckConnect command received");
-                self.check_connect(did, pk, listener_handle, pool_handle, wallet_handle);
-            }
-            AgentCommand::ListenerResumeCheckConnect(listener_handle, did, pk, res) => {
-                info!(target: "agent_command_executor", "ListenerResumeCheckConnect command received");
-                self.resume_check_connect(listener_handle, did, pk, res);
-            }
-            AgentCommand::ListenerOnConnect(listener_id, res) => {
-                info!(target: "agent_command_executor", "ListenerOnConnect command received");
-                self.on_client_connected(listener_id, res);
-            }
-            AgentCommand::MessageReceived(connection_id, res) => {
-                info!(target: "agent_command_executor", "ListenerOnConnect command received");
-                self.on_message_received(connection_id, res);
-            }
-            AgentCommand::ListenerAddIdentity(listener_handle, pool_handle, wallet_handle, did, cb) => {
-                info!(target: "agent_command_executor", "ListenerAddIdentity command received");
-                self.add_identity(listener_handle, pool_handle, wallet_handle, did, cb);
-            }
-            AgentCommand::ListenerAddIdentityAck(cmd_id, res) => {
-                info!(target: "agent_command_executor", "ListenerAddIdentityAck command received");
-                self.on_add_rm_identity_ack(cmd_id, res);
-            }
-            AgentCommand::ListenerRmIdentity(listener_handle, wallet_handle, did, cb) => {
-                info!(target: "agent_command_executor", "ListenerRmIdentity command received");
-                self.rm_identity(listener_handle, wallet_handle, did, cb);
-            }
-            AgentCommand::ListenerRmIdentityAck(cmd_id, res) => {
-                info!(target: "agent_command_executor", "ListenerRmIdentityAck command received");
-                self.on_add_rm_identity_ack(cmd_id, res);
-            }
-            AgentCommand::Send(connection_id, msg, cb) => {
-                info!(target: "agent_command_executor", "Send command received");
-                self.send(connection_id, msg, cb)
-            }
-            AgentCommand::SendAck(cmd_id, res) => {
-                info!(target: "agent_command_executor", "SendAck command received");
-                self.on_send_ack(cmd_id, res);
-            }
-            AgentCommand::CloseConnection(connection_id, cb) => {
-                info!(target: "agent_command_executor", "CloseConnection command received");
-                self.close_connection_or_listener(connection_id, cb, false)
-            }
-            AgentCommand::CloseConnectionAck(cmd_id, res) => {
-                info!(target: "agent_command_executor", "CloseConnectionAck command received");
-                self.on_close_connection_ack(cmd_id, res);
-            }
-            AgentCommand::CloseListener(listener_id, cb) => {
-                info!(target: "agent_command_executor", "CloseListener command received");
-                self.close_connection_or_listener(listener_id, cb, true)
-            }
-            AgentCommand::CloseListenerAck(cmd_id, res) => {
-                info!(target: "agent_command_executor", "CloseListenerAck command received");
-                self.on_close_listener_ack(cmd_id, res);
-            }
-=======
 //            AgentCommand::Connect(pool_handle, wallet_handle, sender_did, receiver_did, connect_cb, message_cb) => {
 //                info!(target: "agent_command_executor", "Connect command received");
 //                self.connect(pool_handle, wallet_handle, sender_did, receiver_did, connect_cb, message_cb)
@@ -453,7 +279,6 @@
 //                info!(target: "agent_command_executor", "CloseListenerAck command received");
 //                self.on_close_listener_ack(cmd_id, res);
 //            }
->>>>>>> 1d1cc8c2
         }
     }
 
@@ -493,31 +318,31 @@
         });
         let msg = serde_json::to_string(&msg).unwrap();
         cb(self.signus_service
-            .encrypt_sealed_by_keys(&recipient_vk, DEFAULT_CRYPTO_TYPE, msg.as_bytes())
+            .encrypt_sealed(&recipient_vk, msg.as_bytes())
             .map_err(IndyError::SignusError))
     }
 
     fn parse_msg(&self, wallet_handle: i32, recipient_vk: String, msg: Vec<u8>,
                  cb: AgentParseMsgCB) {
-        //FIXME work with keys, not my_did
-        let my_did_json = self.wallet_service.get(wallet_handle, &format!("my_did::{}", recipient_vk));
-        if my_did_json.is_err() {
-            return cb(Err(IndyError::WalletError(WalletError::NotFound(format!("My Did not found")))));
+        cb(self._parse_msg(wallet_handle, &recipient_vk, msg.as_slice()))
+    }
+
+    fn _parse_msg(&self, wallet_handle: i32, recipient_vk: &str, msg: &[u8]) -> Result<(Option<String>, Vec<u8>), IndyError> {
+        let recipient_key_json = self.wallet_service.get(wallet_handle, &format!("key::{}", recipient_vk));
+        if recipient_key_json.is_err() {
+            return Err(IndyError::WalletError(WalletError::NotFound(format!("Key not found"))));
         }
-        let my_did_json = my_did_json.unwrap();
-
-        let my_did = MyDid::from_json(&my_did_json);
-        if my_did.is_err() {
-            return cb(Err(IndyError::CommonError(CommonError::InvalidState(format!("Invalid my did json")))));
+        let recipient_key_json = recipient_key_json.unwrap();
+
+        let recipient_key = Key::from_json(&recipient_key_json);
+        if recipient_key.is_err() {
+            return Err(IndyError::CommonError(CommonError::InvalidState(format!("Invalid Key json"))));
         }
-        let my_did: MyDid = my_did.unwrap();
-        //FIXME ^^^
-        cb(self._parse_msg(&my_did, msg.as_slice()))
-    }
-
-    fn _parse_msg(&self, my_did: &MyDid, msg: &[u8]) -> Result<(Option<String>, Vec<u8>), IndyError> {
+        let recipient_key: Key = recipient_key.unwrap();
+
+
         let decrypted_msg = self.signus_service
-            .decrypt_sealed(my_did, msg)
+            .decrypt_sealed(&recipient_key, msg)
             .map_err(map_err_trace!())?;
 
         #[derive(Deserialize)]
@@ -537,12 +362,12 @@
 
         if !parsed_msg.authorized && parsed_msg.sender.is_none() && parsed_msg.nonce.is_none() {
             Ok((None, internal_msg))
-        } else if let (&Some(ref sender), &Some(ref nonce)) = (&parsed_msg.sender, &parsed_msg.nonce) {
+        } else if let (&Some(ref sender_vk), &Some(ref nonce)) = (&parsed_msg.sender, &parsed_msg.nonce) {
             let nonce: Vec<u8> = base64::decode(nonce)
                 .map_err(|err| CommonError::InvalidStructure(format!("Can't decode nonce from base64 {}", err)))
                 .map_err(map_err_trace!())?;
             let decrypted_intenal_msg = self.signus_service
-                .decrypt_by_keys(&my_did.sk, &sender, DEFAULT_CRYPTO_TYPE,
+                .decrypt(&recipient_key, &sender_vk,
                                  internal_msg.as_slice(), nonce.as_slice())
                 .map_err(map_err_trace!())?;
             Ok((parsed_msg.sender.clone(), decrypted_intenal_msg))
