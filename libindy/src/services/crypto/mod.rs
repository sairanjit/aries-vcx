mod ed25519;

use base64;

use self::ed25519::ED25519CryptoType;


use utils::crypto::base58::Base58;
use utils::crypto::verkey_builder::build_full_verkey;
use domain::crypto::key::{Key, KeyInfo};
use domain::crypto::did::{Did, MyDidInfo, TheirDidInfo, TheirDid};
use domain::crypto::combo_box::ComboBox;

use errors::common::CommonError;
use errors::crypto::CryptoError;

use std::collections::HashMap;
use std::str;

pub const DEFAULT_CRYPTO_TYPE: &'static str = "ed25519";

trait CryptoType {
    fn encrypt(&self, private_key: &[u8], public_key: &[u8], doc: &[u8], nonce: &[u8]) -> Result<Vec<u8>, CommonError>;
    fn decrypt(&self, private_key: &[u8], public_key: &[u8], doc: &[u8], nonce: &[u8]) -> Result<Vec<u8>, CommonError>;
    fn gen_nonce(&self) -> Vec<u8>;
    fn create_key(&self, seed: Option<&[u8]>) -> Result<(Vec<u8>, Vec<u8>), CommonError>;
    fn validate_key(&self, vk: &[u8]) -> Result<(), CommonError>;
    fn sign(&self, sk: &[u8], doc: &[u8]) -> Result<Vec<u8>, CommonError>;
    fn verify(&self, vk: &[u8], doc: &[u8], signature: &[u8]) -> Result<bool, CommonError>;
    fn encrypt_sealed(&self, vk: &[u8], doc: &[u8]) -> Result<Vec<u8>, CommonError>;
    fn decrypt_sealed(&self, vk: &[u8], sk: &[u8], doc: &[u8]) -> Result<Vec<u8>, CommonError>;
}

pub struct CryptoService {
    crypto_types: HashMap<&'static str, Box<CryptoType>>
}

impl CryptoService {
    pub fn new() -> CryptoService {
        let mut crypto_types: HashMap<&str, Box<CryptoType>> = HashMap::new();
        crypto_types.insert(DEFAULT_CRYPTO_TYPE, Box::new(ED25519CryptoType::new()));

        CryptoService {
            crypto_types
        }
    }

    pub fn create_key(&self, key_info: &KeyInfo) -> Result<Key, CryptoError> {
        trace!("create_key >>> key_info: {:?}", key_info);

        let crypto_type_name = key_info.crypto_type
            .as_ref()
            .map(String::as_str)
            .unwrap_or(DEFAULT_CRYPTO_TYPE);

        if !self.crypto_types.contains_key(crypto_type_name) {
            return Err(
                CryptoError::UnknownCryptoError(
                    format!("KeyInfo contains unknown crypto: {}", crypto_type_name)));
        }

        let crypto_type = self.crypto_types.get(crypto_type_name).unwrap();

        let seed = self.convert_seed(key_info.seed.as_ref().map(String::as_ref))?;
        let (vk, sk) = crypto_type.create_key(seed.as_ref().map(Vec::as_slice))?;
        let mut vk = Base58::encode(&vk);
        let sk = Base58::encode(&sk);

        if !crypto_type_name.eq(DEFAULT_CRYPTO_TYPE) {
            // Use suffix with crypto type name to store crypto type inside of vk
            vk = format!("{}:{}", vk, crypto_type_name);
        }

        let key = Key::new(vk, sk);

        trace!("create_key <<< key: {:?}", key);

        Ok(key)
    }

    pub fn create_my_did(&self, my_did_info: &MyDidInfo) -> Result<(Did, Key), CryptoError> {
        trace!("create_my_did >>> my_did_info: {:?}", my_did_info);

        let crypto_type_name = my_did_info.crypto_type
            .as_ref()
            .map(String::as_str)
            .unwrap_or(DEFAULT_CRYPTO_TYPE);

        if !self.crypto_types.contains_key(crypto_type_name) {
            return Err(
                CryptoError::UnknownCryptoError(
                    format!("MyDidInfo info contains unknown crypto: {}", crypto_type_name)));
        }

        let crypto_type = self.crypto_types.get(crypto_type_name).unwrap();

        let seed = self.convert_seed(my_did_info.seed.as_ref().map(String::as_ref))?;
        let (vk, sk) = crypto_type.create_key(seed.as_ref().map(Vec::as_slice))?;
        let did = match my_did_info.did {
            Some(ref did) => {
                self.validate_did(did)?;
                Base58::decode(did)?
            }
            _ if my_did_info.cid == Some(true) => vk.clone(),
            _ => vk[0..16].to_vec()
        };

        let did = Base58::encode(&did);
        let mut vk = Base58::encode(&vk);
        let sk = Base58::encode(&sk);

        if !crypto_type_name.eq(DEFAULT_CRYPTO_TYPE) {
            // Use suffix with crypto type name to store crypto type inside of vk
            vk = format!("{}:{}", vk, crypto_type_name);
        }

        let did = (Did::new(did, vk.clone()), Key::new(vk, sk));

        trace!("create_my_did <<< did: {:?}", did);

        Ok(did)
    }

<<<<<<< HEAD
    pub fn create_their_did(&self, their_did_info: &TheirDidInfo) -> Result<TheirDid, CryptoError> {
=======
    pub fn create_their_did(&self, their_did_info: &TheirDidInfo) -> Result<Did, CryptoError> {
        trace!("create_their_did >>> their_did_info: {:?}", their_did_info);

>>>>>>> 710c424c
        // Check did is correct Base58
        Base58::decode(&their_did_info.did)?;

        let verkey = build_full_verkey(their_did_info.did.as_str(),
                                       their_did_info.verkey.as_ref().map(String::as_str))?;

        self.validate_key(&verkey)?;

<<<<<<< HEAD
        let did = TheirDid { did: their_did_info.did.clone(), verkey };
        Ok(did)
=======
        let their_did = Did::new(their_did_info.did.clone(), verkey);

        trace!("create_their_did <<< their_did: {:?}", their_did);

        Ok(their_did)
>>>>>>> 710c424c
    }

    pub fn sign(&self, my_key: &Key, doc: &[u8]) -> Result<Vec<u8>, CryptoError> {
        trace!("sign >>> my_key: {:?}, doc: {:?}", my_key, doc);

        let crypto_type_name = if my_key.verkey.contains(":") {
            let splits: Vec<&str> = my_key.verkey.split(":").collect();
            splits[1]
        } else {
            DEFAULT_CRYPTO_TYPE
        };

        if !self.crypto_types.contains_key(crypto_type_name) {
            return Err(
                CryptoError::UnknownCryptoError(
                    format!("Trying to sign message with unknown crypto: {}", crypto_type_name)));
        }

        let crypto_type = self.crypto_types.get(crypto_type_name).unwrap();

        let my_sk = Base58::decode(my_key.signkey.as_str())?;
        let signature = crypto_type.sign(&my_sk, doc)?;

        trace!("sign <<< signature: {:?}", signature);

        Ok(signature)
    }

    pub fn verify(&self, their_vk: &str, msg: &[u8], signature: &[u8]) -> Result<bool, CryptoError> {
        trace!("verify >>> their_vk: {:?}, msg: {:?}, signature: {:?}", their_vk, msg, signature);

        let (their_vk, crypto_type_name) = if their_vk.contains(":") {
            let splits: Vec<&str> = their_vk.split(":").collect();
            (splits[0], splits[1])
        } else {
            (their_vk, DEFAULT_CRYPTO_TYPE)
        };

        if !self.crypto_types.contains_key(crypto_type_name) {
            return Err(CryptoError::UnknownCryptoError(
                format!("Trying to verify message with unknown crypto: {}", crypto_type_name)));
        }

        let crypto_type = self.crypto_types.get(crypto_type_name).unwrap();

        let their_vk = Base58::decode(&their_vk)?;

        let valid = crypto_type.verify(&their_vk, msg, signature)?;

        trace!("verify <<< valid: {:?}", valid);

        Ok(valid)
    }

    pub fn create_combo_box(&self, my_key: &Key, their_vk: &str, doc: &[u8]) -> Result<ComboBox, CryptoError> {
        trace!("create_combo_box >>> my_key: {:?}, their_vk: {:?}, doc: {:?}", my_key, their_vk, doc);

        let (msg, nonce) = self.encrypt(my_key, their_vk, doc)?;

        let res = ComboBox {
            msg: base64::encode(msg.as_slice()),
            sender: my_key.verkey.to_string(),
            nonce: base64::encode(nonce.as_slice())
        };

        trace!("create_combo_box <<< res: {:?}", res);

        Ok(res)
    }

    pub fn encrypt(&self, my_key: &Key, their_vk: &str, doc: &[u8]) -> Result<(Vec<u8>, Vec<u8>), CryptoError> {
        trace!("encrypt >>> my_key: {:?}, their_vk: {:?}, doc: {:?}", my_key, their_vk, doc);

        let (_my_vk, crypto_type_name) = if my_key.verkey.contains(":") {
            let splits: Vec<&str> = my_key.verkey.split(":").collect();
            (splits[0], splits[1])
        } else {
            (my_key.verkey.as_str(), DEFAULT_CRYPTO_TYPE)
        };

        let (their_vk, their_crypto_type_name) = if their_vk.contains(":") {
            let splits: Vec<&str> = their_vk.split(":").collect();
            (splits[0], splits[1])
        } else {
            (their_vk, DEFAULT_CRYPTO_TYPE)
        };

        if !self.crypto_types.contains_key(&crypto_type_name) {
            return Err(CryptoError::UnknownCryptoError(format!("Trying to encrypt message with unknown crypto: {}", crypto_type_name)));
        }

        if !crypto_type_name.eq(their_crypto_type_name) {
            // TODO: FIXME: Use dedicated error code
            return Err(CryptoError::UnknownCryptoError(
                format!("My key crypto type is incompatible with their key crypto type: {} {}",
                        crypto_type_name,
                        their_crypto_type_name)));
        }

        let crypto_type = self.crypto_types.get(&crypto_type_name).unwrap();

        let my_sk = Base58::decode(my_key.signkey.as_str())?;
        let their_vk = Base58::decode(their_vk)?;
        let nonce = crypto_type.gen_nonce();

        let encrypted_doc = crypto_type.encrypt(&my_sk, &their_vk, doc, &nonce)?;

        trace!("encrypt <<< encrypted_doc: {:?}, nonce: {:?}", encrypted_doc, nonce);

        Ok((encrypted_doc, nonce))
    }

    pub fn decrypt(&self, my_key: &Key, their_vk: &str, doc: &[u8], nonce: &[u8]) -> Result<Vec<u8>, CryptoError> {
        trace!("decrypt >>> my_key: {:?}, their_vk: {:?}, doc: {:?}, nonce: {:?}", my_key, their_vk, doc, nonce);

        let (_my_vk, crypto_type_name) = if my_key.verkey.contains(":") {
            let splits: Vec<&str> = my_key.verkey.split(":").collect();
            (splits[0], splits[1])
        } else {
            (my_key.verkey.as_str(), DEFAULT_CRYPTO_TYPE)
        };

        let (their_vk, their_crypto_type_name) = if their_vk.contains(":") {
            let splits: Vec<&str> = their_vk.split(":").collect();
            (splits[0], splits[1])
        } else {
            (their_vk, DEFAULT_CRYPTO_TYPE)
        };

        if !self.crypto_types.contains_key(&crypto_type_name) {
            return Err(CryptoError::UnknownCryptoError(
                format!("Trying to decrypt message with unknown crypto: {}", crypto_type_name)));
        }

        if !crypto_type_name.eq(their_crypto_type_name) {
            // TODO: FIXME: Use dedicated error code
            return Err(CryptoError::UnknownCryptoError(
                format!("My key crypto type is incompatible with their key crypto type: {} {}",
                        crypto_type_name,
                        their_crypto_type_name)));
        }

        let crypto_type = self.crypto_types.get(crypto_type_name).unwrap();

        let my_sk = Base58::decode(&my_key.signkey)?;
        let their_vk = Base58::decode(their_vk)?;

        let decrypted_doc = crypto_type.decrypt(&my_sk, &their_vk, &doc, &nonce)?;

        trace!("decrypt <<< decrypted_doc: {:?}", decrypted_doc);

        Ok(decrypted_doc)
    }

    pub fn encrypt_sealed(&self, their_vk: &str, doc: &[u8]) -> Result<Vec<u8>, CryptoError> {
        trace!("encrypt_sealed >>> their_vk: {:?}, doc: {:?}", their_vk, doc);

        let (their_vk, crypto_type_name) = if their_vk.contains(":") {
            let splits: Vec<&str> = their_vk.split(":").collect();
            (splits[0], splits[1])
        } else {
            (their_vk, DEFAULT_CRYPTO_TYPE)
        };

        if !self.crypto_types.contains_key(&crypto_type_name) {
            return Err(CryptoError::UnknownCryptoError(format!("Trying to encrypt sealed message with unknown crypto: {}", crypto_type_name)));
        }

        let crypto_type = self.crypto_types.get(crypto_type_name).unwrap();

        let their_vk = Base58::decode(their_vk)?;

        let encrypted_doc = crypto_type.encrypt_sealed(&their_vk, doc)?;

        trace!("encrypt_sealed <<< encrypted_doc: {:?}", encrypted_doc);

        Ok(encrypted_doc)
    }

    pub fn decrypt_sealed(&self, my_key: &Key, doc: &[u8]) -> Result<Vec<u8>, CryptoError> {
        trace!("decrypt_sealed >>> my_key: {:?}, doc: {:?}", my_key, doc);

        let (my_vk, crypto_type_name) = if my_key.verkey.contains(":") {
            let splits: Vec<&str> = my_key.verkey.split(":").collect();
            (splits[0], splits[1])
        } else {
            (my_key.verkey.as_str(), DEFAULT_CRYPTO_TYPE)
        };

        if !self.crypto_types.contains_key(&crypto_type_name) {
            return Err(CryptoError::UnknownCryptoError(
                format!("Trying to decrypt sealed message with unknown crypto: {}", crypto_type_name)));
        }

        let crypto_type = self.crypto_types.get(crypto_type_name).unwrap();

        let my_vk = Base58::decode(my_vk)?;
        let my_sk = Base58::decode(my_key.signkey.as_str())?;

        let decrypted_doc = crypto_type.decrypt_sealed(&my_vk, &my_sk, doc)?;

        trace!("decrypt_sealed <<< decrypted_doc: {:?}", decrypted_doc);

        Ok(decrypted_doc)
    }

    pub fn convert_seed(&self, seed: Option<&str>) -> Result<Option<Vec<u8>>, CryptoError> {
        trace!("convert_seed >>> seed: {:?}", seed);

        let res = match seed {
            Some(ref seed) =>
                if seed.ends_with("=") {
                    Some(base64::decode(&seed)
                        .map_err(|err| CommonError::InvalidStructure(format!("Can't deserialize Seed from Base64 string: {:?}", err)))?)
                } else {
                    Some(seed.as_bytes().to_vec())
                },
            None => None
        };

        trace!("convert_seed <<< res: {:?}", res);

        Ok(res)
    }

    pub fn validate_key(&self, vk: &str) -> Result<(), CryptoError> {
        trace!("validate_key >>> vk: {:?}", vk);

        let (vk, crypto_type_name) = if vk.contains(":") {
            let splits: Vec<&str> = vk.split(":").collect();
            (splits[0], splits[1])
        } else {
            (vk, DEFAULT_CRYPTO_TYPE)
        };

        if !self.crypto_types.contains_key(&crypto_type_name) {
            return Err(CryptoError::UnknownCryptoError(format!("Trying to use key with unknown crypto: {}", crypto_type_name)));
        }

        let crypto_type = self.crypto_types.get(crypto_type_name).unwrap();

        let vk = if vk.starts_with("~") { &vk[1..] } else { vk };
        let vk = Base58::decode(vk)?;

        let res =crypto_type.validate_key(&vk)?;

        trace!("validate_key <<< res: {:?}", res);

        Ok(res)
    }

    pub fn validate_did(&self, did: &str) -> Result<(), CryptoError> {
        trace!("validate_did >>> did: {:?}", did);

        let did = Base58::decode(did)?;

        if did.len() != 16 && did.len() != 32 {
            return Err(CryptoError::CommonError(
                CommonError::InvalidStructure(
                    format!("Trying to use did with unexpected len: {}", did.len()))));
        }

        let res = ();

        trace!("validate_did <<< res: {:?}", res);

        Ok(res)
    }
}

#[cfg(test)]
mod tests {
    use super::*;
    use domain::crypto::did::MyDidInfo;

    #[test]
    fn create_my_did_with_works_for_empty_info() {
        let service = CryptoService::new();
        let did_info = MyDidInfo { did: None, cid: None, seed: None, crypto_type: None };
        service.create_my_did(&did_info).unwrap();
    }

    #[test]
    fn create_my_did_works_for_passed_did() {
        let service = CryptoService::new();

        let did = "NcYxiDXkpYi6ov5FcYDi1e";
        let did_info = MyDidInfo { did: Some(did.to_string()), cid: None, seed: None, crypto_type: None };

        let (my_did, _) = service.create_my_did(&did_info).unwrap();
        assert_eq!(did, my_did.did);
    }

    #[test]
    fn create_my_did_not_works_for_invalid_crypto_type() {
        let service = CryptoService::new();

        let did = Some("NcYxiDXkpYi6ov5FcYDi1e".to_string());
        let crypto_type = Some("type".to_string());

        let did_info = MyDidInfo { did: did.clone(), cid: None, seed: None, crypto_type: crypto_type };

        assert!(service.create_my_did(&did_info).is_err());
    }

    #[test]
    fn create_my_did_works_for_seed() {
        let service = CryptoService::new();

        let did = Some("NcYxiDXkpYi6ov5FcYDi1e".to_string());
        let seed = Some("00000000000000000000000000000My1".to_string());

        let did_info_with_seed = MyDidInfo { did: did.clone(), cid: None, seed, crypto_type: None };
        let did_info_without_seed = MyDidInfo { did: did.clone(), cid: None, seed: None, crypto_type: None };

        let (did_with_seed, _) = service.create_my_did(&did_info_with_seed).unwrap();
        let (did_without_seed, _) = service.create_my_did(&did_info_without_seed).unwrap();

        assert_ne!(did_with_seed.verkey, did_without_seed.verkey)
    }

    #[test]
    fn create_their_did_works_without_verkey() {
        let service = CryptoService::new();
        let did = "CnEDk9HrMnmiHXEV1WFgbVCRteYnPqsJwrTdcZaNhFVW";

        let their_did_info = TheirDidInfo::new(did.to_string(), None);
        let their_did = service.create_their_did(&their_did_info).unwrap();

        assert_eq!(did.to_string(), their_did.did);
        assert_eq!(did.to_string(), their_did.verkey);
    }

    #[test]
    fn create_their_did_works_for_full_verkey() {
        let service = CryptoService::new();
        let did = "8wZcEriaNLNKtteJvx7f8i";
        let verkey = "5L2HBnzbu6Auh2pkDRbFt5f4prvgE2LzknkuYLsKkacp";

        let their_did_info = TheirDidInfo::new(did.to_string(), Some(verkey.to_string()));
        let their_did = service.create_their_did(&their_did_info).unwrap();

        assert_eq!(did.to_string(), their_did.did);
        assert_eq!(verkey, their_did.verkey);
    }

    #[test]
    fn create_their_did_works_for_abbreviated_verkey() {
        let service = CryptoService::new();
        let did = "8wZcEriaNLNKtteJvx7f8i";
        let their_did_info = TheirDidInfo::new(did.to_string(), Some("~NcYxiDXkpYi6ov5FcYDi1e".to_string()));
        let their_did = service.create_their_did(&their_did_info).unwrap();

        assert_eq!(did.to_string(), their_did.did);
        assert_eq!("5L2HBnzbu6Auh2pkDRbFt5f4prvgE2LzknkuYLsKkacp", their_did.verkey);
    }

    #[test]
    fn sign_works() {
        let service = CryptoService::new();
        let did_info = MyDidInfo { did: None, cid: None, seed: None, crypto_type: None };

        let message = r#"message"#;
        let (_, my_key) = service.create_my_did(&did_info).unwrap();
        service.sign(&my_key, message.as_bytes()).unwrap();
    }

    #[test]
    fn sign_works_for_invalid_signkey() {
        let service = CryptoService::new();
        let message = r#"message"#;
        let my_key = Key::new("8wZcEriaNLNKtteJvx7f8i".to_string(), "5L2HBnzbu6Auh2pkDRbFt5f4prvgE2LzknkuYLsKkacp".to_string());
        assert!(service.sign(&my_key, message.as_bytes()).is_err());
    }

    #[test]
    fn sign_verify_works() {
        let service = CryptoService::new();
        let did_info = MyDidInfo { did: None, cid: None, seed: None, crypto_type: None };
        let message = r#"message"#;
        let (my_did, my_key) = service.create_my_did(&did_info).unwrap();
        let signature = service.sign(&my_key, message.as_bytes()).unwrap();
        let valid = service.verify(&my_did.verkey, message.as_bytes(), &signature).unwrap();
        assert!(valid);
    }

    #[test]
    fn sign_verify_works_for_verkey_contained_crypto_type() {
        let service = CryptoService::new();
        let did_info = MyDidInfo { did: None, cid: None, seed: None, crypto_type: None };
        let message = r#"message"#;
        let (my_did, my_key) = service.create_my_did(&did_info).unwrap();
        let signature = service.sign(&my_key, message.as_bytes()).unwrap();
        let verkey = my_did.verkey + ":ed25519";
        let valid = service.verify(&verkey, message.as_bytes(), &signature).unwrap();
        assert!(valid);
    }


    #[test]
    fn sign_verify_works_for_verkey_contained_invalid_crypto_type() {
        let service = CryptoService::new();
        let did_info = MyDidInfo { did: None, cid: None, seed: None, crypto_type: None };
        let message = r#"message"#;
        let (my_did, my_key) = service.create_my_did(&did_info).unwrap();
        let signature = service.sign(&my_key, message.as_bytes()).unwrap();
        let verkey = format!("crypto_type:{}", my_did.verkey);
        assert!(service.verify(&verkey, message.as_bytes(), &signature).is_err());
    }

    #[test]
    fn verify_not_works_for_invalid_verkey() {
        let service = CryptoService::new();
        let did_info = MyDidInfo { did: None, cid: None, seed: None, crypto_type: None };
        let message = r#"message"#;
        let (_, my_key) = service.create_my_did(&did_info).unwrap();
        let signature = service.sign(&my_key, message.as_bytes()).unwrap();
        let verkey = "AnnxV4t3LUHKZaxVQDWoVaG44NrGmeDYMA4Gz6C2tCZd";
        let valid = service.verify(verkey, message.as_bytes(), &signature).unwrap();
        assert_eq!(false, valid);
    }

    #[test]
    fn encrypt_works() {
        let service = CryptoService::new();
        let msg = "some message";
        let did_info = MyDidInfo { did: None, cid: None, seed: None, crypto_type: None };
        let (_, my_key) = service.create_my_did(&did_info).unwrap();
        let (their_did, _) = service.create_my_did(&did_info.clone()).unwrap();
        let their_did = Did::new(their_did.did, their_did.verkey);
        service.encrypt(&my_key, &their_did.verkey, msg.as_bytes()).unwrap();
    }

    #[test]
    fn encrypt_decrypt_works() {
        let service = CryptoService::new();

        let msg = "some message";

        let did_info = MyDidInfo { did: None, cid: None, seed: None, crypto_type: None };

        let (my_did, my_key) = service.create_my_did(&did_info).unwrap();

        let my_key_for_encrypt = my_key.clone();

        let their_did_for_decrypt = Did::new(my_did.did, my_did.verkey);

        let (their_did, their_key) = service.create_my_did(&did_info.clone()).unwrap();

        let my_key_for_decrypt = their_key.clone();

        let their_did_for_encrypt = Did::new(their_did.did, their_did.verkey);

        let (encrypted_message, noce) = service.encrypt(&my_key_for_encrypt, &their_did_for_encrypt.verkey, msg.as_bytes()).unwrap();

        let decrypted_message = service.decrypt(&my_key_for_decrypt, &their_did_for_decrypt.verkey, &encrypted_message, &noce).unwrap();

        assert_eq!(msg.as_bytes().to_vec(), decrypted_message);
    }


    #[test]
    fn encrypt_decrypt_works_for_verkey_contained_crypto_type() {
        let service = CryptoService::new();

        let msg = "some message";

        let did_info = MyDidInfo { did: None, cid: None, seed: None, crypto_type: None };

        let (my_did, my_key) = service.create_my_did(&did_info).unwrap();

        let my_key_for_encrypt = my_key.clone();

        let their_did_for_decrypt = Did::new(my_did.did, my_did.verkey);

        let (their_did, their_key) = service.create_my_did(&did_info.clone()).unwrap();
        let my_key_for_decrypt = their_key.clone();

        let their_did_for_encrypt = Did::new(their_did.did, their_did.verkey);

        let (encrypted_message, noce) = service.encrypt(&my_key_for_encrypt, &their_did_for_encrypt.verkey, msg.as_bytes()).unwrap();

        let verkey = their_did_for_decrypt.verkey + ":ed25519";

        let decrypted_message = service.decrypt(&my_key_for_decrypt, &verkey, &encrypted_message, &noce).unwrap();

        assert_eq!(msg.as_bytes().to_vec(), decrypted_message);
    }

    #[test]
    fn encrypt_sealed_works() {
        let service = CryptoService::new();
        let msg = "some message";
        let did_info = MyDidInfo { did: None, cid: None, seed: None, crypto_type: None };
        let (did, _) = service.create_my_did(&did_info.clone()).unwrap();
        let did = Did::new(did.did, did.verkey);
        service.encrypt_sealed(&did.verkey, msg.as_bytes()).unwrap();
    }

    #[test]
    fn encrypt_decrypt_sealed_works() {
        let service = CryptoService::new();
        let msg = "some message".as_bytes();
        let did_info = MyDidInfo { did: None, cid: None, seed: None, crypto_type: None };
        let (did, key) = service.create_my_did(&did_info.clone()).unwrap();
        let encrypt_did = Did::new(did.did.clone(), did.verkey.clone());
        let encrypted_message = service.encrypt_sealed(&encrypt_did.verkey, msg).unwrap();
        let decrypted_message = service.decrypt_sealed(&key, &encrypted_message).unwrap();
        assert_eq!(msg, decrypted_message.as_slice());
    }
}<|MERGE_RESOLUTION|>--- conflicted
+++ resolved
@@ -121,13 +121,9 @@
         Ok(did)
     }
 
-<<<<<<< HEAD
     pub fn create_their_did(&self, their_did_info: &TheirDidInfo) -> Result<TheirDid, CryptoError> {
-=======
-    pub fn create_their_did(&self, their_did_info: &TheirDidInfo) -> Result<Did, CryptoError> {
         trace!("create_their_did >>> their_did_info: {:?}", their_did_info);
 
->>>>>>> 710c424c
         // Check did is correct Base58
         Base58::decode(&their_did_info.did)?;
 
@@ -136,16 +132,11 @@
 
         self.validate_key(&verkey)?;
 
-<<<<<<< HEAD
         let did = TheirDid { did: their_did_info.did.clone(), verkey };
+
+        trace!("create_their_did <<< did: {:?}", did);
+
         Ok(did)
-=======
-        let their_did = Did::new(their_did_info.did.clone(), verkey);
-
-        trace!("create_their_did <<< their_did: {:?}", their_did);
-
-        Ok(their_did)
->>>>>>> 710c424c
     }
 
     pub fn sign(&self, my_key: &Key, doc: &[u8]) -> Result<Vec<u8>, CryptoError> {
