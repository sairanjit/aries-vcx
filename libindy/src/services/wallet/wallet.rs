--- conflicted
+++ resolved
@@ -257,16 +257,9 @@
     use std;
     use std::env;
     use errors::wallet::WalletError;
-<<<<<<< HEAD
-    use services::wallet::WalletRecord;
-    use services::wallet::wallet::{Wallet,WalletRuntimeConfig};
-    use services::wallet::storage::{WalletStorage,WalletStorageType};
-    use services::wallet::storage::default::{SQLiteStorageType};
-=======
     use services::wallet::wallet::Wallet;
     use services::wallet::storage::WalletStorageType;
     use services::wallet::storage::default::SQLiteStorageType;
->>>>>>> 1d3233e5
     use services::wallet::language::*;
     use std::io;
     use super::*;
