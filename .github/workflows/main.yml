--- conflicted
+++ resolved
@@ -587,11 +587,7 @@
   make-release:
     runs-on: ubuntu-16.04
     needs: [workflow-setup, build-image-indypool, build-image-libvcx, build-image-android, test-libvcx-image, test-android-build, test-node-wrapper]
-<<<<<<< HEAD
-    if: needs.workflow-setup.outputs.RELEASE == "true"
-=======
     if: needs.workflow-setup.outputs.RELEASE == 'true'
->>>>>>> e6cac053
     steps:
       - name: Load env. variables
         run: |
