extern crate indy;

// Workaround to share some utils code based on indy sdk types between tests and indy sdk
use indy::api as api;

#[macro_use]
extern crate serde_derive;
extern crate serde_json;
#[macro_use]
extern crate lazy_static;
#[macro_use]
extern crate log;

#[macro_use]
mod utils;

use utils::inmem_wallet::InmemWallet;
use utils::wallet::WalletUtils;
use utils::test::TestUtils;

use indy::api::ErrorCode;

mod high_cases {
    use super::*;

    mod register_wallet_type {
        use super::*;

        #[test]
        fn indy_register_wallet_type_works() {
            TestUtils::cleanup_storage();
            InmemWallet::cleanup();

            WalletUtils::register_wallet_type("inmem", false).unwrap();

            TestUtils::cleanup_storage();
            InmemWallet::cleanup();
        }
    }

    mod create_wallet {
        use super::*;

        #[test]
        fn indy_create_wallet_works() {
            TestUtils::cleanup_storage();

            let pool_name = "indy_create_wallet_works";
            let wallet_name = "indy_create_wallet_works";
            let xtype = "default";

            WalletUtils::create_wallet(pool_name, wallet_name, Some(xtype), None).unwrap();

            TestUtils::cleanup_storage();
        }

        #[test]
        fn indy_create_wallet_works_for_plugged() {
            TestUtils::cleanup_storage();
            InmemWallet::cleanup();

            let pool_name = "indy_create_wallet_works";
            let wallet_name = "indy_create_wallet_works";
            let xtype = "inmem";

            WalletUtils::register_wallet_type("inmem", false).unwrap();
            WalletUtils::create_wallet(pool_name, wallet_name, Some(xtype), None).unwrap();

            TestUtils::cleanup_storage();
            InmemWallet::cleanup();
        }

        #[test]
        fn indy_create_wallet_works_for_unknown_type() {
            TestUtils::cleanup_storage();

            let pool_name = "indy_create_wallet_works_for_unknown_type";
            let wallet_name = "indy_create_wallet_works_for_unknown_type";
            let xtype = "type";

            let res = WalletUtils::create_wallet(pool_name, wallet_name, Some(xtype), None);
            assert_eq!(res.unwrap_err(), ErrorCode::WalletUnknownTypeError);

            TestUtils::cleanup_storage();
        }

        #[test]
        fn indy_create_wallet_works_for_empty_type() {
            TestUtils::cleanup_storage();

            let pool_name = "indy_create_wallet_works_for_empty_type";
            let wallet_name = "indy_create_wallet_works_for_empty_type";

            WalletUtils::create_wallet(pool_name, wallet_name, None, None).unwrap();

            TestUtils::cleanup_storage();
        }

        #[test]
        fn indy_create_wallet_works_for_config() {
            TestUtils::cleanup_storage();

            let pool_name = "indy_create_wallet_works";
            let wallet_name = "indy_create_wallet_works";
            let xtype = "default";
            let config = r#"{"freshness_time":1000}"#;

            WalletUtils::create_wallet(pool_name, wallet_name, Some(xtype), Some(config)).unwrap();

            TestUtils::cleanup_storage();
        }
    }

    mod delete_wallet {
        use super::*;

        #[test]
        fn indy_delete_wallet_works() {
            TestUtils::cleanup_storage();

            let pool_name = "indy_delete_wallet_works";
            let wallet_name = "indy_delete_wallet_works";

            WalletUtils::create_wallet(pool_name, wallet_name, None, None).unwrap();
            WalletUtils::delete_wallet(wallet_name).unwrap();
            WalletUtils::create_wallet(pool_name, wallet_name, None, None).unwrap();

            TestUtils::cleanup_storage();
        }

        #[test]
        fn indy_delete_wallet_works_for_closed() {
            TestUtils::cleanup_storage();

            let pool_name = "indy_delete_wallet_works_for_closed";
            let wallet_name = "indy_delete_wallet_works_for_closed";

            WalletUtils::create_wallet(pool_name, wallet_name, None, None).unwrap();
            let wallet_handle = WalletUtils::open_wallet(wallet_name, None).unwrap();
            WalletUtils::close_wallet(wallet_handle).unwrap();
            WalletUtils::delete_wallet(wallet_name).unwrap();
            WalletUtils::create_wallet(pool_name, wallet_name, None, None).unwrap();

            TestUtils::cleanup_storage();
        }

        #[test]
        #[ignore]//TODO FUX BUG. We can delete only closed wallet
        fn indy_delete_wallet_works_for_opened() {
            TestUtils::cleanup_storage();

            let pool_name = "indy_delete_wallet_works_for_opened";
            let wallet_name = "indy_delete_wallet_works_for_opened";

            WalletUtils::create_wallet(pool_name, wallet_name, None, None).unwrap();
            WalletUtils::open_wallet(wallet_name, None).unwrap();
            let res = WalletUtils::delete_wallet(wallet_name);
            assert_eq!(res.unwrap_err(), ErrorCode::CommonIOError);

            TestUtils::cleanup_storage();
        }

        #[test]
        fn indy_delete_wallet_works_for_plugged() {
            TestUtils::cleanup_storage();
            InmemWallet::cleanup();

            let pool_name = "indy_delete_wallet_works_for_plugged";
            let wallet_name = "indy_delete_wallet_works_for_plugged";
            let xtype = "inmem";

            WalletUtils::register_wallet_type(xtype, false).unwrap();
            WalletUtils::create_wallet(pool_name, wallet_name, Some(xtype), None).unwrap();
            WalletUtils::delete_wallet(wallet_name).unwrap();
            WalletUtils::create_wallet(pool_name, wallet_name, Some(xtype), None).unwrap();

            TestUtils::cleanup_storage();
            InmemWallet::cleanup();
        }
    }

    mod open_wallet {
        use super::*;

        #[test]
        fn indy_open_wallet_works() {
            TestUtils::cleanup_storage();

            let pool_name = "indy_open_wallet_works";
            let wallet_name = "indy_open_wallet_works";

            WalletUtils::create_wallet(pool_name, wallet_name, None, None).unwrap();
            WalletUtils::open_wallet(wallet_name, None).unwrap();

            TestUtils::cleanup_storage();
        }

        #[test]
        fn indy_open_wallet_works_for_plugged() {
            TestUtils::cleanup_storage();
            InmemWallet::cleanup();

            let pool_name = "indy_open_wallet_works_for_plugged";
            let wallet_name = "indy_open_wallet_works_for_plugged";
            let xtype = "inmem";

            WalletUtils::register_wallet_type(xtype, false).unwrap();
            WalletUtils::create_wallet(pool_name, wallet_name, Some(xtype), None).unwrap();
            WalletUtils::open_wallet(wallet_name, None).unwrap();

            TestUtils::cleanup_storage();
            InmemWallet::cleanup();
        }

        #[test]
        fn indy_open_wallet_works_for_config() {
            TestUtils::cleanup_storage();

            let pool_name = "indy_open_wallet_works_for_config";
            let wallet_name = "indy_open_wallet_works_for_config";
            let config = r#"{"freshness_time":1000}"#;

            WalletUtils::create_wallet(pool_name, wallet_name, None, None).unwrap();
            WalletUtils::open_wallet(wallet_name, Some(config)).unwrap();

            TestUtils::cleanup_storage();
        }
    }

    mod close_wallet {
        use super::*;

        #[test]
        fn indy_close_wallet_works() {
            TestUtils::cleanup_storage();

            let pool_name = "indy_close_wallet_works";
            let wallet_name = "indy_close_wallet_works";

            WalletUtils::create_wallet(pool_name, wallet_name, None, None).unwrap();

            let wallet_handle = WalletUtils::open_wallet(wallet_name, None).unwrap();
            WalletUtils::close_wallet(wallet_handle).unwrap();
            WalletUtils::open_wallet(wallet_name, None).unwrap();

            TestUtils::cleanup_storage();
        }

        #[test]
        fn indy_close_wallet_works_for_plugged() {
            TestUtils::cleanup_storage();
            InmemWallet::cleanup();

            let pool_name = "indy_close_wallet_works_for_plugged";
            let wallet_name = "indy_close_wallet_works_for_plugged";
            let xtype = "inmem";

            WalletUtils::register_wallet_type(xtype, false).unwrap();
            WalletUtils::create_wallet(pool_name, wallet_name, Some(xtype), None).unwrap();

            let wallet_handle = WalletUtils::open_wallet(wallet_name, None).unwrap();
            WalletUtils::close_wallet(wallet_handle).unwrap();
            WalletUtils::open_wallet(wallet_name, None).unwrap();

            TestUtils::cleanup_storage();
            InmemWallet::cleanup();
        }
    }
<<<<<<< HEAD
=======

    mod set_seqno_wallet {
        use super::*;

        #[test]
        fn indy_wallet_set_seqno_works() {
            TestUtils::cleanup_storage();

            let wallet_handle = WalletUtils::create_and_open_wallet("indy_wallet_set_seqno_works", None).unwrap();

            let (did, _, _) = SignusUtils::create_my_did(wallet_handle, "{}").unwrap();

            WalletUtils::wallet_set_seq_no_for_value(wallet_handle, &did, 1).unwrap();

            TestUtils::cleanup_storage();
        }

        #[test]
        fn indy_wallet_set_seqno_works_for_plugged() {
            TestUtils::cleanup_storage();
            InmemWallet::cleanup();

            let xtype = "inmem";

            WalletUtils::register_wallet_type(xtype, false).unwrap();
            let wallet_handle = WalletUtils::create_and_open_wallet("indy_wallet_set_seqno_works_for_plugged", Some(xtype)).unwrap();

            let (did, _, _) = SignusUtils::create_my_did(wallet_handle, "{}").unwrap();

            WalletUtils::wallet_set_seq_no_for_value(wallet_handle, &did, 1).unwrap();

            TestUtils::cleanup_storage();
            InmemWallet::cleanup();
        }
    }
>>>>>>> 1c6e00b3
}

mod medium_cases {
    extern crate libc;
    use super::*;
    use std::ffi::CString;
    use self::libc::c_char;

    mod register_wallet_type {
        use super::*;
        use indy::api::wallet::indy_register_wallet_type;

        #[test]
        fn indy_register_wallet_type_does_not_work_twice_with_same_name() {
            TestUtils::cleanup_storage();
            InmemWallet::cleanup();

            WalletUtils::register_wallet_type("inmem", false).unwrap();
            let res = WalletUtils::register_wallet_type("inmem", true);

            assert_eq!(res.unwrap_err(), ErrorCode::WalletTypeAlreadyRegisteredError);
            TestUtils::cleanup_storage();
            InmemWallet::cleanup();
        }

        #[test]
        fn indy_register_wallet_type_does_not_work_with_null_params() {
            TestUtils::cleanup_storage();
            InmemWallet::cleanup();

            let xtype = CString::new("inmem").unwrap();
            let res = indy_register_wallet_type(1, xtype.as_ptr(), None, None, None, None, None,
                                                None, None, None, None, None);
            assert_eq!(res, ErrorCode::CommonInvalidParam3);

            extern "C" fn callback(_: *const c_char, _: *const c_char,
                                   _: *const c_char) -> ErrorCode {
                ErrorCode::Success
            }

            let res = indy_register_wallet_type(1, xtype.as_ptr(), Some(callback), None, None, None,
                                                None, None, None, None, None, None);
            assert_eq!(res, ErrorCode::CommonInvalidParam4);

            extern "C" fn callback1(_: *const c_char, _: *const c_char, _: *const c_char,
                                    _: *const c_char, _: *mut i32) -> ErrorCode {
                ErrorCode::Success
            }

            let res = indy_register_wallet_type(1, xtype.as_ptr(), Some(callback), Some(callback1),
                                                None, None, None, None, None, None, None, None);
            assert_eq!(res, ErrorCode::CommonInvalidParam5);

            extern "C" fn callback2(_: i32, _: *const c_char, _: *const c_char) -> ErrorCode {
                ErrorCode::Success
            }

            let res = indy_register_wallet_type(1, xtype.as_ptr(), Some(callback), Some(callback1),
                                                Some(callback2), None, None, None, None, None,
                                                None, None);
            assert_eq!(res, ErrorCode::CommonInvalidParam6);

            extern "C" fn callback3(_: i32, _: *const c_char, _: *mut *const c_char) -> ErrorCode {
                ErrorCode::Success
            }

            let res = indy_register_wallet_type(1, xtype.as_ptr(), Some(callback), Some(callback1),
                                                Some(callback2), Some(callback3), None, None, None,
                                                None, None, None);
            assert_eq!(res, ErrorCode::CommonInvalidParam7);

            let res = indy_register_wallet_type(1, xtype.as_ptr(), Some(callback), Some(callback1),
                                                Some(callback2), Some(callback3), Some(callback3),
                                                None, None, None, None, None);
            assert_eq!(res, ErrorCode::CommonInvalidParam8);

            let res = indy_register_wallet_type(1, xtype.as_ptr(), Some(callback), Some(callback1),
                                                Some(callback2), Some(callback3), Some(callback3),
                                                Some(callback3), None, None, None, None);
            assert_eq!(res, ErrorCode::CommonInvalidParam9);

            extern "C" fn callback4(_: i32) -> ErrorCode {
                ErrorCode::Success
            }

            let res = indy_register_wallet_type(1, xtype.as_ptr(), Some(callback), Some(callback1),
                                                Some(callback2), Some(callback3), Some(callback3),
                                                Some(callback3), Some(callback4), None, None, None);
            assert_eq!(res, ErrorCode::CommonInvalidParam10);

            let res = indy_register_wallet_type(1, xtype.as_ptr(), Some(callback), Some(callback1),
                                                Some(callback2), Some(callback3), Some(callback3),
                                                Some(callback3), Some(callback4), Some(callback),
                                                None, None);
            assert_eq!(res, ErrorCode::CommonInvalidParam11);

            extern "C" fn callback5(_: i32, _: *const c_char) -> ErrorCode {
                ErrorCode::Success
            }

            let res = indy_register_wallet_type(1, xtype.as_ptr(), Some(callback), Some(callback1),
                                                Some(callback2), Some(callback3), Some(callback3),
                                                Some(callback3), Some(callback4), Some(callback),
                                                Some(callback5), None);
            assert_eq!(res, ErrorCode::CommonInvalidParam12);

            TestUtils::cleanup_storage();
            InmemWallet::cleanup();
        }
    }

    mod create_wallet {
        use super::*;

        #[test]
        fn indy_create_wallet_works_for_duplicate_name() {
            TestUtils::cleanup_storage();

            let pool_name = "indy_create_wallet_works_for_duplicate_name";
            let wallet_name = "indy_create_wallet_works_for_duplicate_name";

            WalletUtils::create_wallet(pool_name, wallet_name, None, None).unwrap();
            let res = WalletUtils::create_wallet(pool_name, wallet_name, None, None);
            assert_eq!(res.unwrap_err(), ErrorCode::WalletAlreadyExistsError);

            TestUtils::cleanup_storage();
        }

        #[test]
        fn indy_create_wallet_works_for_empty_name() {
            TestUtils::cleanup_storage();

            let pool_name = "indy_create_wallet_works_for_empty_name";
            let wallet_name = "";

            let res = WalletUtils::create_wallet(pool_name, wallet_name, None, None);
            assert_eq!(res.unwrap_err(), ErrorCode::CommonInvalidParam3);

            TestUtils::cleanup_storage();
        }
    }

    mod delete_wallet {
        use super::*;

        #[test]
        fn indy_delete_wallet_works_for_invalid_wallet_name() {
            TestUtils::cleanup_storage();

            let res = WalletUtils::delete_wallet("indy_delete_wallet_works_for_invalid_wallet_name");
            assert_eq!(res.unwrap_err(), ErrorCode::CommonIOError);

            TestUtils::cleanup_storage();
        }

        #[test]
        fn indy_delete_wallet_works_for_twice() {
            TestUtils::cleanup_storage();

            let pool_name = "indy_delete_wallet_works_for_deleted_wallet";
            let wallet_name = "indy_delete_wallet_works_for_deleted_wallet";

            WalletUtils::create_wallet(pool_name, wallet_name, None, None).unwrap();
            WalletUtils::delete_wallet(wallet_name).unwrap();
            let res = WalletUtils::delete_wallet(wallet_name);
            assert_eq!(res.unwrap_err(), ErrorCode::CommonIOError);

            TestUtils::cleanup_storage();
        }
    }

    mod open_wallet {
        use super::*;

        #[test]
        fn indy_open_wallet_works_for_not_created_wallet() {
            TestUtils::cleanup_storage();

            let res = WalletUtils::open_wallet("indy_open_wallet_works_for_not_created_wallet", None);
            assert_eq!(res.unwrap_err(), ErrorCode::CommonIOError);

            TestUtils::cleanup_storage();
        }

        #[test]
        fn indy_open_wallet_works_for_twice() {
            TestUtils::cleanup_storage();

            let pool_name = "indy_create_wallet_works";
            let wallet_name = "indy_open_wallet_works_for_twice";

            WalletUtils::create_wallet(pool_name, wallet_name, None, None).unwrap();

            WalletUtils::open_wallet(wallet_name, None).unwrap();
            let res = WalletUtils::open_wallet(wallet_name, None);
            assert_eq!(res.unwrap_err(), ErrorCode::WalletAlreadyOpenedError);

            TestUtils::cleanup_storage();
        }

        #[test]
        fn indy_open_wallet_works_for_two_wallets() {
            TestUtils::cleanup_storage();

            let pool_name = "indy_open_wallet_works_for_two_wallets";
            let wallet_name_1 = "indy_open_wallet_works_for_two_wallets1";
            let wallet_name_2 = "indy_open_wallet_works_for_two_wallets2";

            WalletUtils::create_wallet(pool_name, wallet_name_1, None, None).unwrap();
            WalletUtils::create_wallet(pool_name, wallet_name_2, None, None).unwrap();
            WalletUtils::open_wallet(wallet_name_1, None).unwrap();
            WalletUtils::open_wallet(wallet_name_2, None).unwrap();

            TestUtils::cleanup_storage();
        }

        #[test]
        fn indy_open_wallet_works_for_invalid_config() {
            TestUtils::cleanup_storage();

            let pool_name = "indy_open_wallet_works_for_invalid_config";
            let wallet_name = "indy_open_wallet_works_for_invalid_config";
            let config = r#"{"field":"value"}"#;

            WalletUtils::create_wallet(pool_name, wallet_name, None, None).unwrap();
            let res = WalletUtils::open_wallet(wallet_name, Some(config));
            assert_eq!(res.unwrap_err(), ErrorCode::CommonInvalidStructure);

            TestUtils::cleanup_storage();
        }
    }

    mod close_wallet {
        use super::*;

        #[test]
        fn indy_close_wallet_works_for_invalid_handle() {
            TestUtils::cleanup_storage();

            let res = WalletUtils::close_wallet(1);
            assert_eq!(res.unwrap_err(), ErrorCode::WalletInvalidHandle);

            TestUtils::cleanup_storage();
        }

        #[test]
        fn indy_close_wallet_works_for_twice() {
            TestUtils::cleanup_storage();

            let wallet_handle = WalletUtils::create_and_open_wallet("indy_close_wallet_works_for_twice", None).unwrap();

            WalletUtils::close_wallet(wallet_handle).unwrap();
            let res = WalletUtils::close_wallet(wallet_handle);
            assert_eq!(res.unwrap_err(), ErrorCode::WalletInvalidHandle);

            TestUtils::cleanup_storage();
        }
    }
}<|MERGE_RESOLUTION|>--- conflicted
+++ resolved
@@ -266,44 +266,6 @@
             InmemWallet::cleanup();
         }
     }
-<<<<<<< HEAD
-=======
-
-    mod set_seqno_wallet {
-        use super::*;
-
-        #[test]
-        fn indy_wallet_set_seqno_works() {
-            TestUtils::cleanup_storage();
-
-            let wallet_handle = WalletUtils::create_and_open_wallet("indy_wallet_set_seqno_works", None).unwrap();
-
-            let (did, _, _) = SignusUtils::create_my_did(wallet_handle, "{}").unwrap();
-
-            WalletUtils::wallet_set_seq_no_for_value(wallet_handle, &did, 1).unwrap();
-
-            TestUtils::cleanup_storage();
-        }
-
-        #[test]
-        fn indy_wallet_set_seqno_works_for_plugged() {
-            TestUtils::cleanup_storage();
-            InmemWallet::cleanup();
-
-            let xtype = "inmem";
-
-            WalletUtils::register_wallet_type(xtype, false).unwrap();
-            let wallet_handle = WalletUtils::create_and_open_wallet("indy_wallet_set_seqno_works_for_plugged", Some(xtype)).unwrap();
-
-            let (did, _, _) = SignusUtils::create_my_did(wallet_handle, "{}").unwrap();
-
-            WalletUtils::wallet_set_seq_no_for_value(wallet_handle, &did, 1).unwrap();
-
-            TestUtils::cleanup_storage();
-            InmemWallet::cleanup();
-        }
-    }
->>>>>>> 1c6e00b3
 }
 
 mod medium_cases {
