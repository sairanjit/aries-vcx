--- conflicted
+++ resolved
@@ -19,11 +19,8 @@
         {
             await Pool.SetProtocolVersionAsync(2);
 
-<<<<<<< HEAD
-=======
             await WalletDemo.Execute();
             await NonSecretsDemo.Execute();
->>>>>>> 3de427da
             await AnonCredsDemo.Execute();
             await AnonCredsRevocationDemo.Execute();
             await LedgerDemo.Execute();
